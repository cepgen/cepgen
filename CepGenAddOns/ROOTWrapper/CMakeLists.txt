#--- searching for ROOT
find_package(ROOT COMPONENTS Hist MathCore)
if(NOT ROOT_FOUND)
  return()
endif()
if(${CMAKE_SYSTEM_NAME} MATCHES "Darwin")
  message(WARNING "ROOT bindings compilation is not yet supported...")
  return()
endif()

message(STATUS "... ROOT v${ROOT_VERSION} standard is c++${ROOT_CXX_STANDARD}")

<<<<<<< HEAD
set(sources IntegratorROOT.cpp ROOTDrawer.cpp ROOTTree*.cpp ROOTHistsHandler.cpp ROOTFunctional.cpp ROOTAnalyticalIntegrator.cpp)
=======
set(sources IntegratorROOT.cpp
            ROOTDrawer.cpp
            ROOTTree*.cpp
            ROOTHistsHandler.cpp
            ROOTFunctional.cpp
            ROOTAnalyticalIntegrator.cpp)

string(REPLACE "-Qunused-arguments" "" ROOT_CXX_FLAGS ${ROOT_CXX_FLAGS})
>>>>>>> eeba61c2

#--- FOAM integrator
if(CMAKE_BUILD_FOAM)
  find_package(ROOT COMPONENTS Hist MathCore Foam)
  list(FIND ROOT_LIBRARIES "/usr/lib64/root/libFoam.so" _idx)
  if(${_idx} GREATER -1)
    list(APPEND sources IntegratorFoam.cpp)
  endif()
endif()

#----- build the object

cepgen_build(CepGenRoot SOURCES ${sources}
    EXT_HEADERS ${ROOT_INCLUDE_DIRS}
    EXT_LIBS ${ROOT_LIBRARIES}
    DEFINITIONS ${ROOT_DEFINITIONS}
    TESTS test/*.cc
    PROPERTY CXX_STANDARD ${ROOT_CXX_STANDARD}
    CFLAGS "${ROOT_CXX_FLAGS} -Wno-bitwise-instead-of-logical -Wno-sizeof-pointer-div -Wno-unused-command-line-argument"
    INSTALL_COMPONENT root)<|MERGE_RESOLUTION|>--- conflicted
+++ resolved
@@ -10,9 +10,6 @@
 
 message(STATUS "... ROOT v${ROOT_VERSION} standard is c++${ROOT_CXX_STANDARD}")
 
-<<<<<<< HEAD
-set(sources IntegratorROOT.cpp ROOTDrawer.cpp ROOTTree*.cpp ROOTHistsHandler.cpp ROOTFunctional.cpp ROOTAnalyticalIntegrator.cpp)
-=======
 set(sources IntegratorROOT.cpp
             ROOTDrawer.cpp
             ROOTTree*.cpp
@@ -21,7 +18,6 @@
             ROOTAnalyticalIntegrator.cpp)
 
 string(REPLACE "-Qunused-arguments" "" ROOT_CXX_FLAGS ${ROOT_CXX_FLAGS})
->>>>>>> eeba61c2
 
 #--- FOAM integrator
 if(CMAKE_BUILD_FOAM)
