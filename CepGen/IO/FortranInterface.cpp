#include "CepGen/StructureFunctions/StructureFunctionsBuilder.h"
#include "CepGen/StructureFunctions/StructureFunctions.h"
<<<<<<< HEAD
#include "CepGen/StructureFunctions/MSTWGrid.h"
#include "CepGen/Processes/GenericKTProcess.h"
=======

#include "CepGen/Physics/KTFlux.h"
#include "CepGen/Physics/ParticleProperties.h"

>>>>>>> 028c68f0
#include "CepGen/Core/Exception.h"

#ifdef __cplusplus
extern "C" {
#endif
  void
  cepgen_structure_functions_( int& sfmode, double& xbj, double& q2, double& f2, double& fl )
  {
    using namespace CepGen;
    SF::Type sf_mode = (SF::Type)sfmode;

    CG_DEBUG( "cepgen_structure_functions" ) << sf_mode;

    static StructureFunctions& val = StructureFunctionsBuilder::get( sf_mode )->operator()( xbj, q2 );
    f2 = val.F2;
    fl = val.FL;
  }

  double
  cepgen_kt_flux_( int& fmode, double& x, double& kt2, int& sfmode, double& mx )
  {
    using namespace CepGen;
    static auto sf = StructureFunctionsBuilder::get( (SF::Type)sfmode );
    return ktFlux(
      (KTFlux)fmode, x, kt2, *sf, mx );
  }

  double
  cepgen_kt_flux_hi_( int& fmode, double& x, double& kt2, int& a, int& z )
  {
    using namespace CepGen;
    using namespace CepGen::Process;
    return GenericKTProcess::flux(
      (GenericKTProcess::Flux)fmode, kt2, x,
      HeavyIon{ (unsigned short)a, (Element)z } );
  }

  double
  cepgen_particle_mass_( int& pdg_id )
  {
    try {
      return CepGen::ParticleProperties::mass( (CepGen::PDG)pdg_id );
    } catch ( const CepGen::Exception& e ) {
      e.dump();
      exit( 0 );
    }
  }

  double
  cepgen_particle_charge_( int& pdg_id )
  {
    try {
      return CepGen::ParticleProperties::charge( pdg_id );
    } catch ( const CepGen::Exception& e ) {
      e.dump();
      exit( 0 );
    }
  }
#ifdef __cplusplus
}
#endif
<|MERGE_RESOLUTION|>--- conflicted
+++ resolved
@@ -1,14 +1,10 @@
 #include "CepGen/StructureFunctions/StructureFunctionsBuilder.h"
 #include "CepGen/StructureFunctions/StructureFunctions.h"
-<<<<<<< HEAD
-#include "CepGen/StructureFunctions/MSTWGrid.h"
-#include "CepGen/Processes/GenericKTProcess.h"
-=======
 
 #include "CepGen/Physics/KTFlux.h"
+#include "CepGen/Physics/HeavyIon.h"
 #include "CepGen/Physics/ParticleProperties.h"
 
->>>>>>> 028c68f0
 #include "CepGen/Core/Exception.h"
 
 #ifdef __cplusplus
@@ -40,10 +36,8 @@
   cepgen_kt_flux_hi_( int& fmode, double& x, double& kt2, int& a, int& z )
   {
     using namespace CepGen;
-    using namespace CepGen::Process;
-    return GenericKTProcess::flux(
-      (GenericKTProcess::Flux)fmode, kt2, x,
-      HeavyIon{ (unsigned short)a, (Element)z } );
+    return ktFlux(
+      (KTFlux)fmode, x, kt2, HeavyIon{ (unsigned short)a, (Element)z } );
   }
 
   double
