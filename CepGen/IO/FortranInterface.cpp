--- conflicted
+++ resolved
@@ -1,11 +1,7 @@
 #include "CepGen/StructureFunctions/StructureFunctionsBuilder.h"
-<<<<<<< HEAD
-#include "CepGen/Processes/GenericKTProcess.h"
-=======
 #include "CepGen/StructureFunctions/StructureFunctions.h"
 #include "CepGen/Processes/GenericKTProcess.h"
 #include "CepGen/Core/Exception.h"
->>>>>>> f3e2fa5b
 
 #ifdef __cplusplus
 extern "C" {
@@ -56,7 +52,7 @@
   }
 #ifdef __cplusplus
 }
-<<<<<<< HEAD
+#endif
 
 namespace CepGen
 {
@@ -88,7 +84,4 @@
     } prefix##_params_;\
   } \
 
-add_kt_process( pptoll_fortran, pptoll, 22, 11 )
-=======
-#endif
->>>>>>> f3e2fa5b
+add_kt_process( pptoll_fortran, pptoll, 22, 11 )