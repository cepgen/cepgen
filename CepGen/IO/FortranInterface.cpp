#include "CepGen/StructureFunctions/StructureFunctionsBuilder.h"

<<<<<<< HEAD
#include "CepGen/StructureFunctions/SuriYennie.h"
#include "CepGen/StructureFunctions/SzczurekUleshchenko.h"
#include "CepGen/StructureFunctions/FioreBrasse.h"
#include "CepGen/StructureFunctions/ChristyBosted.h"
#include "CepGen/StructureFunctions/BlockDurandHa.h"
#include "CepGen/StructureFunctions/ALLM.h"
#include "CepGen/StructureFunctions/Schaefer.h"

#include "MSTWGridHandler.h"

void
cepgen_structure_functions_( int& sfmode, double& q2, double& xbj, double& f2, double& fl )
{
  const double q2arg = q2, xbjarg = xbj;
  CepGen::StructureFunctions sf;
  switch ( ( SFmode )sfmode ) {
    case SuriYennie:          { const CepGen::SF::SuriYennie sy; sf = sy( q2arg, xbjarg ); } break;
    case SzczurekUleshchenko: { const CepGen::SF::SzczurekUleshchenko su; sf = su( q2arg, xbjarg ); } break;
    case BlockDurandHa:       { const CepGen::SF::BlockDurandHa bdh; sf = bdh( q2arg, xbjarg ); } break;
    case MSTWgrid: { sf = MSTW::GridHandler::get( "External/F2_Luxlike_fit/mstw_f2_scan_nnlo.txt" ).eval( q2, xbj ); } break;
    case ALLM91: { const CepGen::SF::ALLM allm( CepGen::SF::ALLM::Parameterisation::allm91() ); sf = allm( q2arg, xbjarg ); } break;
    case ALLM97: { const CepGen::SF::ALLM allm( CepGen::SF::ALLM::Parameterisation::allm97() ); sf = allm( q2arg, xbjarg ); } break;
    case GD07p:  { const CepGen::SF::ALLM allm( CepGen::SF::ALLM::Parameterisation::gd07p() ); sf = allm( q2arg, xbjarg ); } break;
    case GD11p:  { const CepGen::SF::ALLM allm( CepGen::SF::ALLM::Parameterisation::gd11p() ); sf = allm( q2arg, xbjarg ); } break;
    case Schaefer: { const CepGen::SF::Schaefer luxlike; sf = luxlike( q2arg, xbjarg ); } break;
    //--- resonances
    case FioreBrasse:   { const CepGen::SF::FioreBrasse fb; sf = fb( q2arg, xbjarg ); } break;
    case ChristyBosted: { const CepGen::SF::ChristyBosted cb; sf = cb( q2arg, xbjarg ); } break;
  };
  f2 = sf.F2;
  fl = sf.FL;
=======
extern "C"
{
  void
  cepgen_structure_functions_( int& sfmode, double& q2, double& xbj, double& f2, double& fl )
  {
    const CepGen::StructureFunctions::Type mode = ( CepGen::StructureFunctions::Type )sfmode;
    const CepGen::StructureFunctions sf = CepGen::StructureFunctionsBuilder::get( mode, q2, xbj );
    f2 = sf.F2;
    fl = sf.FL;
  }
>>>>>>> 37c14f70
}
<|MERGE_RESOLUTION|>--- conflicted
+++ resolved
@@ -1,38 +1,5 @@
 #include "CepGen/StructureFunctions/StructureFunctionsBuilder.h"
 
-<<<<<<< HEAD
-#include "CepGen/StructureFunctions/SuriYennie.h"
-#include "CepGen/StructureFunctions/SzczurekUleshchenko.h"
-#include "CepGen/StructureFunctions/FioreBrasse.h"
-#include "CepGen/StructureFunctions/ChristyBosted.h"
-#include "CepGen/StructureFunctions/BlockDurandHa.h"
-#include "CepGen/StructureFunctions/ALLM.h"
-#include "CepGen/StructureFunctions/Schaefer.h"
-
-#include "MSTWGridHandler.h"
-
-void
-cepgen_structure_functions_( int& sfmode, double& q2, double& xbj, double& f2, double& fl )
-{
-  const double q2arg = q2, xbjarg = xbj;
-  CepGen::StructureFunctions sf;
-  switch ( ( SFmode )sfmode ) {
-    case SuriYennie:          { const CepGen::SF::SuriYennie sy; sf = sy( q2arg, xbjarg ); } break;
-    case SzczurekUleshchenko: { const CepGen::SF::SzczurekUleshchenko su; sf = su( q2arg, xbjarg ); } break;
-    case BlockDurandHa:       { const CepGen::SF::BlockDurandHa bdh; sf = bdh( q2arg, xbjarg ); } break;
-    case MSTWgrid: { sf = MSTW::GridHandler::get( "External/F2_Luxlike_fit/mstw_f2_scan_nnlo.txt" ).eval( q2, xbj ); } break;
-    case ALLM91: { const CepGen::SF::ALLM allm( CepGen::SF::ALLM::Parameterisation::allm91() ); sf = allm( q2arg, xbjarg ); } break;
-    case ALLM97: { const CepGen::SF::ALLM allm( CepGen::SF::ALLM::Parameterisation::allm97() ); sf = allm( q2arg, xbjarg ); } break;
-    case GD07p:  { const CepGen::SF::ALLM allm( CepGen::SF::ALLM::Parameterisation::gd07p() ); sf = allm( q2arg, xbjarg ); } break;
-    case GD11p:  { const CepGen::SF::ALLM allm( CepGen::SF::ALLM::Parameterisation::gd11p() ); sf = allm( q2arg, xbjarg ); } break;
-    case Schaefer: { const CepGen::SF::Schaefer luxlike; sf = luxlike( q2arg, xbjarg ); } break;
-    //--- resonances
-    case FioreBrasse:   { const CepGen::SF::FioreBrasse fb; sf = fb( q2arg, xbjarg ); } break;
-    case ChristyBosted: { const CepGen::SF::ChristyBosted cb; sf = cb( q2arg, xbjarg ); } break;
-  };
-  f2 = sf.F2;
-  fl = sf.FL;
-=======
 extern "C"
 {
   void
@@ -43,5 +10,4 @@
     f2 = sf.F2;
     fl = sf.FL;
   }
->>>>>>> 37c14f70
 }
