#include "CepGen/IO/GenericExportHandler.h"

#include "CepGen/Processes/GenericProcess.h"
#include "CepGen/StructureFunctions/StructureFunctions.h"

#include "CepGen/Physics/Constants.h"
#include "CepGen/Physics/FormFactors.h"

#include "CepGen/Parameters.h"
#include "CepGen/Version.h"

#include <sstream>

namespace cepgen
{
  namespace io
  {
    GenericExportHandler::GenericExportHandler( const std::string& name ) :
      name_( name ), event_num_( 0. )
    {}

    GenericExportHandler::~GenericExportHandler()
    {}

    std::string
    GenericExportHandler::banner( const Parameters& params, const std::string& prep )
    {
      std::ostringstream os;
      os
<<<<<<< HEAD
        << "  ***** Sample generated with CepGen v" << version() << " *****\n"
        << "  * process: " << params.processName() << " (" << params.process()->mode() << ")\n"
        << "  * beams:\n"
        << "  *   - " << params.kinematics.incoming_beams.first << "\n"
        << "  *   - " << params.kinematics.incoming_beams.second << "\n";
      if ( params.process()->mode() != KinematicsMode::ElasticElastic && !params.hadroniserName().empty() )
        os << "  * hadroniser: " << params.hadroniserName() << "\n";
=======
        << prep << "  ***** Sample generated with CepGen v" << version() << " *****\n"
        << prep << "  * process: " << params.processName() << " (" << params.kinematics.mode << ")\n";
      if ( params.kinematics.mode != KinematicsMode::ElasticElastic ) {
        os << prep << "  * structure functions: " << params.kinematics.structure_functions->description() << "\n";
        if ( !params.hadroniserName().empty() )
          os << prep << "  * hadroniser: " << params.hadroniserName() << "\n";
      }
>>>>>>> 897110a8
      os
        << prep << "  *--- incoming state\n";
      if ( params.kinematics.cuts.initial.q2.valid() )
        os
          << prep << "  * Q2 range (GeV2): "
          << params.kinematics.cuts.initial.q2 << "\n";
      if ( params.process()->mode() != KinematicsMode::ElasticElastic
        && params.kinematics.cuts.remnants.mass_single.valid() )
        os
          << prep << "  * remnants mass range (GeV/c2): "
          << params.kinematics.cuts.remnants.mass_single << "\n";
      os << prep << "  *--- central system\n";
      if ( params.kinematics.cuts.central.pt_single.valid() )
        os
          << prep << "  * single particle pt (GeV/c): "
          << params.kinematics.cuts.central.pt_single << "\n";
      if ( params.kinematics.cuts.central.energy_single.valid() )
        os
          << prep << "  * single particle energy (GeV): "
          << params.kinematics.cuts.central.energy_single << "\n";
      if ( params.kinematics.cuts.central.eta_single.valid() )
        os
          << prep << "  * single particle eta: "
          << params.kinematics.cuts.central.eta_single << "\n";
      if ( params.kinematics.cuts.central.pt_sum.valid() )
        os
          << prep << "  * total pt (GeV/c): "
          << params.kinematics.cuts.central.mass_sum << "\n";
      if ( params.kinematics.cuts.central.mass_sum.valid() )
        os
          << prep << "  * total invariant mass (GeV/c2): "
          << params.kinematics.cuts.central.mass_sum << "\n";
      os
        << prep << "  **************************************************";
      return os.str();
    }
  }
}
<|MERGE_RESOLUTION|>--- conflicted
+++ resolved
@@ -27,23 +27,13 @@
     {
       std::ostringstream os;
       os
-<<<<<<< HEAD
-        << "  ***** Sample generated with CepGen v" << version() << " *****\n"
-        << "  * process: " << params.processName() << " (" << params.process()->mode() << ")\n"
-        << "  * beams:\n"
-        << "  *   - " << params.kinematics.incoming_beams.first << "\n"
-        << "  *   - " << params.kinematics.incoming_beams.second << "\n";
+        << prep << "  ***** Sample generated with CepGen v" << version() << " *****\n"
+        << prep << "  * process: " << params.processName() << " (" << params.process()->mode() << ")\n"
+        << prep << "  * beams:\n"
+        << prep << "  *   - " << params.kinematics.incoming_beams.first << "\n"
+        << prep << "  *   - " << params.kinematics.incoming_beams.second << "\n";
       if ( params.process()->mode() != KinematicsMode::ElasticElastic && !params.hadroniserName().empty() )
-        os << "  * hadroniser: " << params.hadroniserName() << "\n";
-=======
-        << prep << "  ***** Sample generated with CepGen v" << version() << " *****\n"
-        << prep << "  * process: " << params.processName() << " (" << params.kinematics.mode << ")\n";
-      if ( params.kinematics.mode != KinematicsMode::ElasticElastic ) {
-        os << prep << "  * structure functions: " << params.kinematics.structure_functions->description() << "\n";
-        if ( !params.hadroniserName().empty() )
-          os << prep << "  * hadroniser: " << params.hadroniserName() << "\n";
-      }
->>>>>>> 897110a8
+        os << prep << "  * hadroniser: " << params.hadroniserName() << "\n";
       os
         << prep << "  *--- incoming state\n";
       if ( params.kinematics.cuts.initial.q2.valid() )
