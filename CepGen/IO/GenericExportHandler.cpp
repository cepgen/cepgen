--- conflicted
+++ resolved
@@ -2,11 +2,8 @@
 
 #include "CepGen/Processes/GenericProcess.h"
 #include "CepGen/StructureFunctions/StructureFunctions.h"
-<<<<<<< HEAD
+#include "CepGen/Core/EventModifier.h"
 
-=======
-#include "CepGen/Core/EventModifier.h"
->>>>>>> d6dcc70d
 #include "CepGen/Physics/Constants.h"
 #include "CepGen/Physics/FormFactors.h"
 
@@ -33,26 +30,17 @@
       std::ostringstream os;
       os
         << prep << "  ***** Sample generated with CepGen v" << version() << " *****\n"
-<<<<<<< HEAD
         << prep << "  * process: " << params.processName() << " (" << params.process()->mode() << ")\n"
         << prep << "  * beams:\n"
         << prep << "  *   - " << params.kinematics.incoming_beams.first << "\n"
         << prep << "  *   - " << params.kinematics.incoming_beams.second << "\n";
-      if ( params.process()->mode() != KinematicsMode::ElasticElastic && !params.hadroniserName().empty() )
-        os << prep << "  * hadroniser: " << params.hadroniserName() << "\n";
-=======
-        << prep << "  * process: " << params.processName() << " (" << params.kinematics.mode << ")\n";
-      if ( params.kinematics.mode != KinematicsMode::ElasticElastic ) {
-        os << prep << "  * structure functions: " << params.kinematics.structure_functions->description() << "\n";
-        if ( !params.eventModifiersSequence().empty() ) {
-          os << prep << "  * " << utils::s( "event modifier", params.eventModifiersSequence().size() ) << ": ";
-          std::string sep;
-          for ( const auto& mod : params.eventModifiersSequence() )
-            os << sep << mod->name(), sep = ", ";
-          os << "\n";
-        }
+      if ( !params.eventModifiersSequence().empty() ) {
+        os << prep << "  * " << utils::s( "event modifier", params.eventModifiersSequence().size() ) << ": ";
+        std::string sep;
+        for ( const auto& mod : params.eventModifiersSequence() )
+          os << sep << mod->name(), sep = ", ";
+        os << "\n";
       }
->>>>>>> d6dcc70d
       os
         << prep << "  *--- incoming state\n";
       if ( params.kinematics.cuts.initial.q2.valid() )
