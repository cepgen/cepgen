#include "CepGen/IO/ExportHandler.h"
#include "CepGen/IO/HepMCEventInterface.h"

#include "CepGen/Parameters.h"
#include "CepGen/Core/Exception.h"
#include "CepGen/Core/ParametersList.h"

#include "CepGen/Event/Event.h"
#include "CepGen/Physics/Constants.h"

#ifdef HEPMC3
#  define HEPMC_VERSION HEPMC3_VERSION
#  define HEPMC_VERSION_CODE HEPMC3_VERSION_CODE
#  include "HepMC3/WriterAscii.h"
#  include "HepMC3/WriterAsciiHepMC2.h"
#  include "HepMC3/WriterHEPEVT.h"
#  ifdef HEPMC3_ROOTIO
#    include "HepMC3/WriterRoot.h"
#    include "HepMC3/WriterRootTree.h"
#  endif
<<<<<<< HEAD
#elif !defined( HEPMC_VERSION_CODE ) // HepMC v2
#  include "HepMC/IO_GenEvent.h"
#else
#  include "HepMC/WriterAscii.h"
#  include "HepMC/WriterHEPEVT.h"
#  define HEPMC3
=======
#else
#  include "HepMC/Version.h"
#  if !defined( HEPMC_VERSION_CODE ) // HepMC v2
#    include "HepMC/IO_GenEvent.h"
#  else
#    include "HepMC/WriterAscii.h"
#    include "HepMC/WriterHEPEVT.h"
#    define HEPMC3
#  endif
>>>>>>> a780fc7e
#endif

#include <memory>

using namespace HepMC;

namespace cepgen
{
  namespace io
  {
    /// Handler for the HepMC file output
    /// \tparam T HepMC writer handler (format-dependent)
    /// \author Laurent Forthomme <laurent.forthomme@cern.ch>
    /// \date Sep 2016
    template<typename T>
    class HepMCHandler : public GenericExportHandler
    {
      public:
        /// Class constructor
        explicit HepMCHandler( const ParametersList& );
        void initialise( const Parameters& /*params*/ ) override {}
        /// Writer operator
        void operator<<( const Event& ) override;
        void setCrossSection( double, double ) override;

      private:
        /// Clear the associated HepMC event content
        void clearEvent();
        /// Populate the associated HepMC event with a Event object
        void fillEvent( const Event& );

        /// Writer object
        std::unique_ptr<T> output_;
        /// Generator cross section and error
        std::shared_ptr<GenCrossSection> xs_;
#ifdef HEPMC3
        /// Auxiliary information on run
        std::shared_ptr<GenRunInfo> runinfo_;
#endif
        /// Associated HepMC event
        std::shared_ptr<CepGenEvent> event_;
    };

    template<typename T>
    HepMCHandler<T>::HepMCHandler( const ParametersList& params ) :
      GenericExportHandler( "hepmc" ),
      output_( new T( params.get<std::string>( "filename", "output.hepmc" ) ) ),
      xs_( new GenCrossSection ),
#ifdef HEPMC3
      runinfo_( new GenRunInfo ),
#endif
      event_( new CepGenEvent )
    {
#ifdef HEPMC3
      output_->set_run_info( runinfo_ );
      runinfo_->set_weight_names( { "Default" } );
#endif
      CG_INFO( "HepMC" )
        << "Interfacing module initialised "
        << "for HepMC version " << HEPMC_VERSION << ".";
    }

    template<typename T> void
    HepMCHandler<T>::operator<<( const Event& evt )
    {
      fillEvent( evt );
#ifdef HEPMC3
      output_->write_event( *event_ );
#else
      output_->write_event( event_.get() );
#endif
    }

    template<typename T> void
    HepMCHandler<T>::setCrossSection( double xsect, double xsect_err )
    {
      xs_->set_cross_section( xsect, xsect_err );
    }

    template<typename T> void
    HepMCHandler<T>::fillEvent( const Event& evt )
    {
      event_->feedEvent( evt );
      // general information
#ifdef HEPMC3
      event_->set_cross_section( xs_ );
      event_->set_run_info( runinfo_ );
#else
      event_->set_cross_section( *xs_ );
#endif
      event_->set_event_number( event_num_++ );
    }
  }
}

#ifdef HEPMC3
REGISTER_IO_MODULE( hepmc, HepMCHandler<WriterAscii> )
REGISTER_IO_MODULE( hepmc3, HepMCHandler<WriterAscii> )
REGISTER_IO_MODULE( hepevt, HepMCHandler<WriterHEPEVT> )
#  if HEPMC_VERSION_CODE >= 3001000
REGISTER_IO_MODULE( hepmc2, HepMCHandler<WriterAsciiHepMC2> )
#  endif
#  ifdef HEPMC3_ROOTIO
REGISTER_IO_MODULE( hepmc_root, HepMCHandler<WriterRoot> )
REGISTER_IO_MODULE( hepmc_root_tree, HepMCHandler<WriterRootTree> )
#  endif
#else
REGISTER_IO_MODULE( hepmc, HepMCHandler<IO_GenEvent> )
#endif
<|MERGE_RESOLUTION|>--- conflicted
+++ resolved
@@ -18,14 +18,6 @@
 #    include "HepMC3/WriterRoot.h"
 #    include "HepMC3/WriterRootTree.h"
 #  endif
-<<<<<<< HEAD
-#elif !defined( HEPMC_VERSION_CODE ) // HepMC v2
-#  include "HepMC/IO_GenEvent.h"
-#else
-#  include "HepMC/WriterAscii.h"
-#  include "HepMC/WriterHEPEVT.h"
-#  define HEPMC3
-=======
 #else
 #  include "HepMC/Version.h"
 #  if !defined( HEPMC_VERSION_CODE ) // HepMC v2
@@ -35,7 +27,6 @@
 #    include "HepMC/WriterHEPEVT.h"
 #    define HEPMC3
 #  endif
->>>>>>> a780fc7e
 #endif
 
 #include <memory>
