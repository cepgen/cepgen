--- conflicted
+++ resolved
@@ -1077,9 +1077,8 @@
         << "Ndown = " << ndown_;
 
       //--- compute the electric/magnetic form factors for the two considered Q^2
-      const double mx2 = MX_*MX_, my2 = MY_*MY_;
-      const auto fp1 = kin_.incoming_beams.first.form_factors->operator()( -t1_, w1_, mx2 );
-      const auto fp2 = kin_.incoming_beams.second.form_factors->operator()( -t2_, w2_, my2 );
+      const auto fp1 = kin_.incoming_beams.first.form_factors->operator()( -t1_, w1_, masses_.MX2 );
+      const auto fp2 = kin_.incoming_beams.second.form_factors->operator()( -t2_, w2_, masses_.MY2 );
 
       CG_DEBUG_LOOP( "GamGamLL:peripp" )
         << "(u1,u2) = " << fp1 << "\n\t"
@@ -1131,32 +1130,6 @@
       const double ax = sqrt( pow( out-y-z, 2 )+c );
       return { out, ax*log( yy ) };
     }
-<<<<<<< HEAD
-=======
-
-    void
-    GamGamLL::formFactors( double q1, double q2, FormFactors& fp1, FormFactors& fp2 ) const
-    {
-      switch ( kin_.mode ) {
-        case KinematicsMode::ElasticElastic: default: {
-          fp1 = FormFactors::protonElastic( -t1_ );
-          fp2 = FormFactors::protonElastic( -t2_ );
-        } break;
-        case KinematicsMode::ElasticInelastic: {
-          fp1 = FormFactors::protonElastic( -t1_ );
-          fp2 = FormFactors::protonInelastic( -t2_, w2_, masses_.MY2, *kin_.structure_functions );
-        } break;
-        case KinematicsMode::InelasticElastic: {
-          fp1 = FormFactors::protonInelastic( -t1_, w1_, masses_.MX2, *kin_.structure_functions );
-          fp2 = FormFactors::protonElastic( -t2_ );
-        } break;
-        case KinematicsMode::InelasticInelastic: {
-          fp1 = FormFactors::protonInelastic( -t1_, w1_, masses_.MX2, *kin_.structure_functions );
-          fp2 = FormFactors::protonInelastic( -t2_, w2_, masses_.MY2, *kin_.structure_functions );
-        } break;
-      }
-    }
->>>>>>> d648ffea
   }
 }
 // register process and define aliases
