#include "CepGen/Processes/GamGamLL.h"
#include "CepGen/Processes/ProcessesHandler.h"

#include "CepGen/Event/Event.h"

#include "CepGen/Core/Exception.h"

#include "CepGen/StructureFunctions/StructureFunctions.h"
#include "CepGen/Physics/Constants.h"
#include "CepGen/Physics/FormFactors.h"
#include "CepGen/Physics/PDG.h"

namespace cepgen
{
  namespace proc
  {
    GamGamLL::GamGamLL( const ParametersList& params ) :
      GenericProcess( params, "lpair", "pp → p(*) ( ɣɣ → l⁺l¯ ) p(*)" ),
      n_opt_( params.get<int>( "nopt", 0 ) ),
      pair_ ( params.get<ParticleProperties>( "pair" ).pdgid ),
      ep1_( 0. ), ep2_( 0. ), p_cm_( 0. ),
      ec4_( 0. ), pc4_( 0. ), mc4_( 0. ), w4_( 0. ),
      p12_( 0. ), p1k2_( 0. ), p2k1_( 0. ),
      p13_( 0. ), p14_( 0. ), p25_( 0. ),
      q1dq_( 0. ), q1dq2_( 0. ),
      s1_( 0. ), s2_( 0. ),
      epsi_( 0. ),
      g5_( 0. ), g6_( 0. ), a5_( 0. ), a6_( 0. ), bb_( 0. ),
      gram_( 0. ),
      dd1_( 0. ), dd2_( 0. ), dd3_( 0. ), dd4_( 0. ), dd5_( 0. ),
      delta_( 0. ),
      g4_( 0. ), sa1_( 0. ), sa2_( 0. ),
      sl1_( 0. ),
      cos_theta4_( 0. ), sin_theta4_( 0. ),
      al4_( 0. ), be4_( 0. ), de3_( 0. ), de5_( 0. ),
      pt4_( 0. ),
      jacobian_( 0. )
    {}

    //---------------------------------------------------------------------------------------------

    void
    GamGamLL::addEventContent()
    {
      GenericProcess::setEventContent( {
        { Particle::IncomingBeam1, PDG::proton },
        { Particle::IncomingBeam2, PDG::proton },
        { Particle::Parton1, PDG::photon },
        { Particle::Parton2, PDG::photon }
      }, {
        { Particle::OutgoingBeam1, { PDG::proton } },
        { Particle::OutgoingBeam2, { PDG::proton } },
        { Particle::CentralSystem, { pair_, pair_ } }
      } );
    }

    unsigned int
    GamGamLL::numDimensions() const
    {
      switch ( mode_ ) {
        case KinematicsMode::ElectronProton: default:
          throw CG_FATAL( "GamGamLL" )
            << "Process mode " << mode_ << " not (yet) supported! "
            << "Please contact the developers to consider an implementation.";
        case KinematicsMode::ElasticElastic:
          return 7;
        case KinematicsMode::ElasticInelastic:
        case KinematicsMode::InelasticElastic:
          return 8;
        case KinematicsMode::InelasticInelastic:
          return 9;
      }
    }

    //---------------------------------------------------------------------------------------------

    void
    GamGamLL::setKinematics( const Kinematics& kin )
    {
      GenericProcess::setKinematics( kin );

      masses_.Ml2 = (*event_)[Particle::CentralSystem][0].mass2();

      w_limits_ = kin_.cuts.central.mass_single;
      if ( !w_limits_.hasMax() )
        w_limits_.max() = s_;
      // The minimal energy for the central system is its outgoing leptons' mass energy (or wmin_ if specified)
      if ( !w_limits_.hasMin() )
        w_limits_.min() = 4.*masses_.Ml2;
      // The maximal energy for the central system is its CM energy with the outgoing particles' mass energy substracted (or wmax if specified)
      w_limits_.max() = std::min( pow( sqs_-MX_-MY_, 2 ), w_limits_.max() );

      CG_DEBUG_LOOP( "GamGamLL:setKinematics" )
        << "w limits = " << w_limits_ << "\n\t"
        << "wmax/wmin = " << w_limits_.max()/w_limits_.min();
    }

    //---------------------------------------------------------------------------------------------

    bool
    GamGamLL::pickin()
    {
      CG_DEBUG_LOOP( "GamGamLL" )
        << "Optimised mode? " << n_opt_;

      jacobian_ = 0.;

      w4_ = mc4_*mc4_;

      // sig1 = sigma and sig2 = sigma' in [1]
      const double sig = mc4_+MY_;
      double sig1 = sig*sig;

      CG_DEBUG_LOOP( "GamGamLL" )
        << "mc4 = " << mc4_ << "\n\t"
        << "sig1 = " << sig1 << ".";

      // Mass difference between the first outgoing particle
      // and the first incoming particle
      masses_.w31 = masses_.MX2-w1_;
      // Mass difference between the second outgoing particle
      // and the second incoming particle
      masses_.w52 = masses_.MY2-w2_;
      // Mass difference between the two incoming particles
      masses_.w12 = w1_-w2_;
      // Mass difference between the central two-photons system
      // and the second outgoing particle
      const double d6 = w4_-masses_.MY2;

      CG_DEBUG_LOOP( "GamGamLL" )
        << "w1 = " << w1_ << "\n\t"
        << "w2 = " << w2_ << "\n\t"
        << "w3 = " << masses_.MX2 << "\n\t"
        << "w4 = " << w4_ << "\n\t"
        << "w5 = " << masses_.MY2;;

      CG_DEBUG_LOOP( "GamGamLL" )
        << "w31 = " << masses_.w31 << "\n\t"
        << "w52 = " << masses_.w52 << "\n\t"
        << "w12 = " << masses_.w12;;

      const double ss = s_+masses_.w12;

      const double rl1 = ss*ss-4.*w1_*s_; // lambda(s, m1**2, m2**2)
      if ( rl1 <= 0. ) {
        CG_WARNING( "GamGamLL" ) << "rl1 = " << rl1 << " <= 0";
        return false;
      }
      sl1_ = sqrt( rl1 );

      s2_ = 0.;
      double ds2 = 0.;
      if ( n_opt_ == 0 ) {
        const double smax = s_+masses_.MX2-2.*MX_*sqs_;
        const auto s2 = map( x(2), Limits( sig1, smax ), "s2" );
        s2_ = s2.first;
        ds2 = s2.second;
        sig1 = s2_; //FIXME!!!!!!!!!!!!!!!!!!!!
      }

      CG_DEBUG_LOOP( "GamGamLL" )
        << "s2 = " << s2_;

      const double sp = s_+masses_.MX2-sig1, d3 = sig1-w2_;
      const double rl2 = sp*sp-4.*s_*masses_.MX2; // lambda(s, m3**2, sigma)
      if ( rl2 <= 0. ) {
        CG_DEBUG( "GamGamLL" ) << "rl2 = " << rl2 << " <= 0";
        return false;
      }
      const double sl2 = sqrt( rl2 );

      double t1_max = w1_+masses_.MX2-( ss*sp+sl1_*sl2 )/( 2.*s_ ), // definition from eq. (A.4) in [1]
             t1_min = ( masses_.w31*d3+( d3-masses_.w31 )*( d3*w1_-masses_.w31*w2_ )/s_ )/t1_max; // definition from eq. (A.5) in [1]

      // FIXME dropped in CDF version
      if ( t1_max > -kin_.cuts.initial.q2.min() ) {
        CG_WARNING( "GamGamLL" ) << "t1max = " << t1_max << " > -q2min = " << -kin_.cuts.initial.q2.min();
        return false;
      }
      if ( t1_min < -kin_.cuts.initial.q2.max() && kin_.cuts.initial.q2.hasMax() ) {
        CG_DEBUG( "GamGamLL" ) << "t1min = " << t1_min << " < -q2max = " << -kin_.cuts.initial.q2.max();
        return false;
      }
      if ( t1_max < -kin_.cuts.initial.q2.max() && kin_.cuts.initial.q2.hasMax() )
        t1_max = -kin_.cuts.initial.q2.max();
      if ( t1_min > -kin_.cuts.initial.q2.min() && kin_.cuts.initial.q2.hasMin() )
        t1_min = -kin_.cuts.initial.q2.min();
      /////

      // t1, the first photon propagator, is defined here
      const auto t1 = map( x(0), Limits( t1_min, t1_max ), "t1" );
      t1_ = t1.first;
      const double dt1 = -t1.second; // changes wrt mapt1 : dx->-dx

      CG_DEBUG_LOOP( "GamGamLL" )
        << "Definition of t1 = " << t1_ << " according to\n\t"
        << "(t1min, t1max) = (" << t1_min << ", " << t1_max << ")";

      dd4_ = w4_-t1_;

      const double d8 = t1_-w2_, t13 = t1_-w1_-masses_.MX2;

      sa1_ = -pow( t1_-masses_.w31, 2 )/4.+w1_*t1_;
      if ( sa1_ >= 0. ) {
        CG_WARNING( "GamGamLL" ) << "sa1_ = " << sa1_ << " >= 0";
        return false;
      }

      const double sl3 = sqrt( -sa1_ );

      Limits s2_lim;
      s2_lim.min() = sig*sig;
      // one computes splus and (s2x=s2max)
      double splus;
      if ( w1_ != 0. ) {
        const double inv_w1 = 1./w1_;
        const double sb = masses_.MX2 + 0.5 * ( s_*( t1_-masses_.w31 )+masses_.w12*t13 )*inv_w1,
                     sd = sl1_*sl3*inv_w1,
                     se =( s_*( t1_*( s_+t13-w2_ )-w2_*masses_.w31 )+masses_.MX2*( masses_.w12*d8+w2_*masses_.MX2 ) )*inv_w1;

        if ( fabs( ( sb-sd )/sd ) >= 1. ) {
          splus = sb-sd;
          s2_lim.max() = se/splus;
        }
        else {
          s2_lim.max() = sb+sd;
          splus = se/s2_lim.max();
        }
      }
      else { // 3
        s2_lim.max() = ( s_*( t1_*( s_+d8-masses_.MX2 )-w2_*masses_.MX2 )+w2_*masses_.MX2*( w2_+masses_.MX2-t1_ ) )/( ss*t13 );
        splus = s2_lim.min();
      }
      // 4
      double s2x = s2_lim.max();

      CG_DEBUG_LOOP( "GamGamLL" )
        << "s2x = s2max = " << s2x;

      if ( n_opt_ < 0 ) { // 5
        if ( splus > s2_lim.min() ) {
          s2_lim.min() = splus;
          CG_DEBUG_LOOP( "GamGamLL" )
            << "min(sig2) truncated to splus = " << splus;
        }
        const auto s2 = n_opt_ < -1
          ? map( x(2), s2_lim, "s2" )
          : mapla( t1_, w2_, x(2), s2_lim ); // n_opt_==-1
        s2_ = s2.first;
        ds2 = s2.second;
        s2x = s2_;
      }
      else if ( n_opt_ == 0 )
        s2x = s2_; // 6

      CG_DEBUG_LOOP( "GamGamLL" )
        << "s2x = " << s2x;

      // 7
      const double r1 = s2x-d8, r2 = s2x-d6;

      const double rl4 = ( r1*r1-4.*w2_*s2x )*( r2*r2-4.*masses_.MY2*s2x );
      if ( rl4 <= 0. ) {
        CG_DEBUG_LOOP( "GamGamLL" )
          << "rl4 = " << rl4 << " <= 0";
        return false;
      }
      const double sl4 = sqrt( rl4 );

      // t2max, t2min definitions from eq. (A.12) and (A.13) in [1]
      const double t2_max = w2_+masses_.MY2-( r1*r2+sl4 )/s2x * 0.5,
                   t2_min = ( masses_.w52*dd4_+( dd4_-masses_.w52 )*( dd4_*w2_-masses_.w52*t1_ )/s2x )/t2_max;

      // t2, the second photon propagator, is defined here
      const auto t2 = map( x(1), Limits( t2_min, t2_max ), "t2" );
      t2_ = t2.first;
      const double dt2 = -t2.second; // changes wrt mapt2 : dx->-dx

      // \f$\delta_6=m_4^2-m_5^2\f$ as defined in Vermaseren's paper
      const double tau = t1_-t2_,
                   r3 = dd4_-t2_,
                   r4 = masses_.w52-t2_;

      CG_DEBUG_LOOP( "GamGamLL" )
        << "tau= " << tau << "\n\t"
        << "r1 = " << r1 << "\n\t"
        << "r2 = " << r2 << "\n\t"
        << "r3 = " << r3 << "\n\t"
        << "r4 = " << r4;

      const double b = r3*r4-2.*( t1_+w2_ )*t2_;
      const double c = t2_*d6*d8+( d6-d8 )*( d6*w2_-d8*masses_.MY2 );

      const double t25 = t2_-w2_-masses_.MY2;

      sa2_ = -0.25 * r4*r4 + w2_*t2_;
      if ( sa2_ >= 0. ) {
        CG_WARNING( "GamGamLL" ) <<  "sa2_ = " << sa2_ << " >= 0";
        return false;
      }

      const double sl6 = 2.*sqrt( -sa2_ );

      g4_ = -r3*r3/4.+t1_*t2_;
      if ( g4_ >= 0. ) {
        CG_WARNING( "GamGamLL" ) << "g4_ = " << g4_ << " >= 0";
        return false;
      }

      const double sl7 = 2.*sqrt( -g4_ ),
                   sl5 = sl6*sl7;

      double s2p;
      if ( fabs( ( sl5-b )/sl5 ) >= 1. ) {
        s2p = 0.5 * ( sl5-b )/t2_;
        s2_lim.min() = c/( t2_*s2p );
      }
      else { // 8
        s2_lim.min() = 0.5 * ( -sl5-b )/t2_;
        s2p = c/( t2_*s2_lim.min() );
      }
      // 9
      if ( n_opt_ >= 1 ) {
        const auto s2 = n_opt_ > 1
          ? map( x( 2 ), s2_lim, "s2" )
          : mapla( t1_, w2_, x( 2 ), s2_lim );
        s2_ = s2.first;
        ds2 = s2.second;
      }

      const double ap = -0.25*pow( s2_+d8, 2 )+s2_*t1_;

      dd1_ = 0.25 * ( s2_-s2_lim.max() ) * ( w1_ != 0. ? ( splus-s2_ ) * w1_ : ss * t13 );
      dd2_ = 0.25 * ( s2_-s2_lim.min() ) * ( s2p-s2_ ) * t2_;

      CG_DEBUG_LOOP( "GamGamLL" )
        << "t2      = " << t2_ << "\n\t"
        << "s2      = " << s2_ << "\n\t"
        << "s2p     = " << s2p << "\n\t"
        << "splus   = " << splus << "\n\t"
        << "s2 range= " << s2_lim;

      const double yy4 = cos( M_PI*x( 3 ) );
      const double dd = dd1_*dd2_;
      p12_ = 0.5 * ( s_-w1_-w2_ );
      const double st = s2_-t1_-w2_;
      const double delb = ( 2.*w2_*r3+r4*st )*( 4.*p12_*t1_-( t1_-masses_.w31 )*st )/( 16.*ap );

      CG_DEBUG_LOOP( "GamGamLL" )
        << std::scientific
        << "dd = " << dd << ", "
        << "dd1 = " << dd1_ << ", "
        << "dd2 = " << dd2_ << std::fixed;

      if ( dd <= 0. ) {
        CG_WARNING( "GamGamLL:pickin" ) << "dd = " << dd << " <= 0.";
        return false;
      }

      delta_ = delb - yy4*st*sqrt( dd )/ ap * 0.5;
      s1_ = t2_+w1_+( 2.*p12_*r3-4.*delta_ )/st;

      if ( ap >= 0. ) {
        CG_WARNING( "GamGamLL:pickin" ) <<  "ap = " << ap << " >= 0";
        return false;
      }

      jacobian_ = ds2 * dt1 * dt2 * 0.125 * M_PI*M_PI/( sl1_*sqrt( -ap ) );

      CG_DEBUG_LOOP( "GamGamLL" )
        << "ds2=" << ds2 << ", dt1=" << dt1 << ", dt2=" << dt2 << "\n\t"
        << "Jacobian=" << std::scientific << jacobian_ << std::fixed;

      gram_ = ( 1.-yy4*yy4 )*dd/ap;

      p13_ = -0.5 * t13;
      p14_ =  0.5 * ( tau+s1_-masses_.MX2 );
      p25_ = -0.5 * t25;

      p1k2_ = 0.5 * ( s1_-t2_-w1_ );
      p2k1_ = 0.5 * st;

      if ( w2_ != 0. ) {
        const double inv_w2 = 1./w2_;
        const double sbb = 0.5 * ( s_*( t2_-masses_.w52 )-masses_.w12*t25 )*inv_w2 + masses_.MY2,
                     sdd = 0.5 * sl1_*sl6*inv_w2,
                     see = ( s_*( t2_*( s_+t25-w1_ )-w1_*masses_.w52 )+masses_.MY2*( w1_*masses_.MY2-masses_.w12*( t2_-w1_ ) ) )*inv_w2;
        double s1m = 0., s1p = 0.;
        if ( sbb/sdd >= 0. ) {
          s1p = sbb+sdd;
          s1m = see/s1p;
        }
        else {
          s1m = sbb-sdd;
          s1p = see/s1m;
        } // 12
        dd3_ = -0.25 * w2_*( s1p-s1_ )*( s1m-s1_ ); // 13
      }
      else { // 14
        const double s1p = ( s_*( t2_*( s_-masses_.MY2+t2_-w1_ )-w1_*masses_.MY2 )+w1_*masses_.MY2*( w1_+masses_.MY2-t2_ ) )/( t25*( s_-masses_.w12 ) );
        dd3_ = -0.25 * t25*( s_-masses_.w12 )*( s1p-s1_ );
      }
      // 15
      //const double acc3 = (s1p-s1_)/(s1p+s1_);

      const double ssb = t2_+0.5 * w1_-r3*( masses_.w31-t1_ )/t1_,
                   ssd = sl3*sl7/t1_,
                   sse = ( t2_-w1_ )*( w4_-masses_.MX2 )+( t2_-w4_+masses_.w31 )*( ( t2_-w1_)*masses_.MX2-(w4_-masses_.MX2)*w1_)/t1_;

      double s1pp, s1pm;
      if ( ssb/ssd >= 0. ) {
        s1pp = ssb+ssd;
        s1pm = sse/s1pp;
      }
      else { // 16
        s1pm = ssb-ssd;
        s1pp = sse/s1pm;
      }
      // 17
      dd4_ = -0.25 * t1_*( s1_-s1pp )*( s1_-s1pm );
      //const double acc4 = ( s1_-s1pm )/( s1_+s1pm );
      dd5_ = dd1_+dd3_+( ( p12_*( t1_-masses_.w31 )*0.5-w1_*p2k1_ )*( p2k1_*( t2_-masses_.w52 )-w2_*r3 )
                        -delta_*( 2.*p12_*p2k1_-w2_*( t1_-masses_.w31 ) ) ) / p2k1_;

      return true;
    }

    //---------------------------------------------------------------------------------------------

    bool
    GamGamLL::orient()
    {
      if ( !pickin() || jacobian_ == 0. ) {
        CG_DEBUG_LOOP( "GamGamLL" )
          << "Pickin failed! Jacobian = " << jacobian_;
        return false;
      }

      const double re = 0.5 / sqs_;
      ep1_ = re*( s_+masses_.w12 );
      ep2_ = re*( s_-masses_.w12 );

      CG_DEBUG_LOOP( "GamGamLL" )
        << std::scientific
        << " re = " << re << "\n\t"
        << "w12 = " << masses_.w12
        << std::fixed;
      CG_DEBUG_LOOP( "GamGamLL" )
        << "Incoming particles' energy = " << ep1_ << ", " << ep2_;

      p_cm_ = re*sl1_;

      de3_ = re*( s2_-masses_.MX2+masses_.w12 );
      de5_ = re*( s1_-masses_.MY2-masses_.w12 );

      // Final state energies
      const double ep3 = ep1_-de3_,
                   ep5 = ep2_-de5_;
      ec4_ = de3_+de5_;

      if ( ec4_ < mc4_ ) {
        CG_WARNING( "GamGamLL" )
          << "ec4_ = " << ec4_ << " < mc4_ = " << mc4_ << "\n\t"
          << "==> de3 = " << de3_ << ", de5 = " << de5_;
        return false;
      }

      // What if the protons' momenta are not along the z-axis?
      pc4_ = sqrt( ec4_*ec4_-mc4_*mc4_ );

      if ( pc4_ == 0. ) {
        CG_WARNING( "GamGamLL" ) << "pzc4 is null and should not be...";
        return false;
      }

      CG_DEBUG_LOOP( "GamGamLL" )
        << "Central system's energy: E4 = " << ec4_ << "\n\t"
        << "               momentum: p4 = " << pc4_ << "\n\t"
        << "         invariant mass: m4 = " << mc4_ << "\n\t"
        << "Outgoing particles' energy: E3 = " << ep3 << "\n\t"
        << "                            E5 = " << ep5;

      const double pp3 = sqrt( ep3*ep3-masses_.MX2 ), pt3 = sqrt( dd1_/s_ )/p_cm_;
      const double pp5 = sqrt( ep5*ep5-masses_.MY2 ), pt5 = sqrt( dd3_/s_ )/p_cm_;

      const double sin_theta3 = pt3/pp3, sin_theta5 = pt5/pp5;

      CG_DEBUG_LOOP( "GamGamLL" )
        << std::scientific
        << "sin(theta3) = " << sin_theta3 << "\n\t"
        << "sin(theta5) = " << sin_theta5
        << std::fixed;

      if ( sin_theta3 > 1. ) {
        CG_WARNING( "GamGamLL" )
          << "sin(theta3) = " << sin_theta3 << " > 1";
        return false;
      }
      if ( sin_theta5 > 1. ) {
        CG_WARNING( "GamGamLL" )
          << "sin(theta5) = " << sin_theta5 << " > 1";
        return false;
      }

      const double ct3 = ( ep1_*ep3 < p13_ ? -1. : +1. )*sqrt( 1.-sin_theta3*sin_theta3 );
      const double ct5 = ( ep2_*ep5 > p25_ ? -1. : +1. )*sqrt( 1.-sin_theta5*sin_theta5 );

      CG_DEBUG_LOOP( "GamGamLL" )
        << "ct3 = " << ct3 << "\n\t"
        << "ct5 = " << ct5;

      if ( dd5_ < 0. ) {
        CG_WARNING( "GamGamLL" )
          <<  "dd5 = " << dd5_ << " < 0";
        return false;
      }

      // Centre of mass system kinematics (theta4 and phi4)
      pt4_ = sqrt( dd5_/s_ )/p_cm_;
      sin_theta4_ = pt4_/pc4_;

      if ( sin_theta4_ > 1. ) {
        CG_WARNING( "GamGamLL" )
          << "st4 = " << sin_theta4_ << " > 1";
        return false;
      }

      cos_theta4_ = sqrt( 1.-sin_theta4_*sin_theta4_ );
      if ( ep1_*ec4_ < p14_ )
        cos_theta4_ *= -1.;

      al4_ = 1.-cos_theta4_;
      be4_ = 1.+cos_theta4_;

      if ( cos_theta4_ < 0. )
        be4_ = sin_theta4_*sin_theta4_/al4_;
      else
        al4_ = sin_theta4_*sin_theta4_/be4_;

      CG_DEBUG_LOOP( "GamGamLL" )
        << "ct4 = " << cos_theta4_ << "\n\t"
        << "al4 = " << al4_ << ", be4 = " << be4_;

      const double rr  = sqrt( -gram_/s_ )/( p_cm_*pt4_ );
      const double sin_phi3 =  rr / pt3, sin_phi5 = -rr / pt5;

      if ( fabs( sin_phi3 ) > 1. ) {
        CG_WARNING( "GamGamLL" )
          << "sin(phi_3) = " << sin_phi3 << " while it must be in (" << Limits( -1., 1. ) << ")";
        return false;
      }
      if ( fabs( sin_phi5 ) > 1. ) {
        CG_WARNING( "GamGamLL" )
          << "sin(phi_5) = " << sin_phi5 << " while it must be in (" << Limits( -1., 1. ) << ")";
        return false;
      }

      const double cos_phi3 = -sqrt( 1.-sin_phi3*sin_phi3 ), cos_phi5 = -sqrt( 1.-sin_phi5*sin_phi5 );

      p3_lab_ = Particle::Momentum( pp3*sin_theta3*cos_phi3, pp3*sin_theta3*sin_phi3, pp3*ct3, ep3 );
      p5_lab_ = Particle::Momentum( pp5*sin_theta5*cos_phi5, pp5*sin_theta5*sin_phi5, pp5*ct5, ep5 );

      const double a1 = p3_lab_.px()-p5_lab_.px();

      CG_DEBUG_LOOP( "GamGamLL" )
        << "Kinematic quantities\n\t"
        << "cos(theta3) = " << ct3 << "\t" << "sin(theta3) = " << sin_theta3 << "\n\t"
        << "cos( phi3 ) = " << cos_phi3 << "\t" << "sin( phi3 ) = " << sin_phi3 << "\n\t"
        << "cos(theta4) = " << cos_theta4_ << "\t" << "sin(theta4) = " << sin_theta4_ << "\n\t"
        << "cos(theta5) = " << ct5 << "\t" << "sin(theta5) = " << sin_theta5 << "\n\t"
        << "cos( phi5 ) = " << cos_phi5 << "\t" << "sin( phi5 ) = " << sin_phi5 << "\n\t"
        << "a1 = " << a1;

      if ( fabs( pt4_+p3_lab_.px()+p5_lab_.px() ) < fabs( fabs( a1 )-pt4_ ) ) {
        CG_DEBUG_LOOP( "GamGamLL" )
          << "|pt4+pt3*cos(phi3)+pt5*cos(phi5)| < | |a1|-pt4 |\n\t"
          << "pt4 = " << pt4_ << "\t"
          << "pt5 = " << pt5 << "\n\t"
          << "cos(phi3) = " << cos_phi3 << "\t"
          << "cos(phi5) = " << cos_phi5 << "\n\t"
          << "a1 = " << a1;
        return true;
      }
      if ( a1 < 0. )
        p5_lab_[0] *= -1.;
      else
        p3_lab_[0] *= -1.;
      return true;
    }

    //---------------------------------------------------------------------------------------------

    double
    GamGamLL::computeOutgoingPrimaryParticlesMasses( double x, double outmass, double lepmass, double& dmx )
    {
      const double mx0 = mp_+PDG::get().mass( PDG::piPlus ); // 1.07
//      const double mx0 = 1.07;//FIXME
      const Limits wx_lim( pow( std::max( mx0, kin_.cuts.remnants.mass_single.min() ), 2 ),
                           pow( std::min( sqs_-outmass-2.*lepmass, kin_.cuts.remnants.mass_single.max() ), 2 ) );

      const auto w = map( x, wx_lim, "mx2" );
      const double mx = sqrt( w.first );
      dmx = sqrt( w.second );

      CG_DEBUG_LOOP( "GamGamLL" )
        << "mX² in range " << wx_lim << ", x = " << x << "\n\t"
        << "mX² = " << w.first << ", dmX² = " << w.second << "\n\t"
        << "mX = " << mx << ", dmX = " << dmx;

      return mx;
    }

    //---------------------------------------------------------------------------------------------

    void
    GamGamLL::beforeComputeWeight()
    {
      if ( !GenericProcess::is_point_set_ ) return;

      const Particle& p1 = event_->getOneByRole( Particle::IncomingBeam1 ),
                     &p2 = event_->getOneByRole( Particle::IncomingBeam2 );

      ep1_ = p1.energy();
      ep2_ = p2.energy();

      ParametersList param_p1, param_p2, param_sf;
      param_p1
        .set<int>( ff::FormFactorsHandler::KEY, (int)ff::Model::StandardDipole );
      param_p2
        .set<int>( ff::FormFactorsHandler::KEY, (int)ff::Model::StandardDipole );

      switch ( mode_ ) {
        case KinematicsMode::ElectronProton: default:
          throw CG_FATAL( "GamGamLL" ) << "Case not yet supported!";
        case KinematicsMode::ElasticElastic:
          masses_.dw31 = masses_.dw52 = 0.;
          param_p1.set<int>( "type", (int)ff::Type::ProtonElastic );
          param_p2.set<int>( "type", (int)ff::Type::ProtonElastic );
          break;
        case KinematicsMode::InelasticElastic: {
          const double m = computeOutgoingPrimaryParticlesMasses( x( 7 ), p1.mass(), sqrt( masses_.Ml2 ), masses_.dw31 );
          event_->getOneByRole( Particle::OutgoingBeam1 ).setMass( m );
          event_->getOneByRole( Particle::OutgoingBeam2 ).setMass( PDG::get().mass( p2.pdgId() ) );
          param_p1.set<int>( "type", (int)ff::Type::ProtonInelastic );
          param_p2.set<int>( "type", (int)ff::Type::ProtonElastic );
        } break;
        case KinematicsMode::ElasticInelastic: {
          const double m = computeOutgoingPrimaryParticlesMasses( x( 7 ), p2.mass(), sqrt( masses_.Ml2 ), masses_.dw52 );
          event_->getOneByRole( Particle::OutgoingBeam1 ).setMass( PDG::get().mass( p1.pdgId() ) );
          event_->getOneByRole( Particle::OutgoingBeam2 ).setMass( m );
          param_p1.set<int>( "type", (int)ff::Type::ProtonElastic );
          param_p2.set<int>( "type", (int)ff::Type::ProtonInelastic );
        } break;
        case KinematicsMode::InelasticInelastic: {
          const double mx = computeOutgoingPrimaryParticlesMasses( x( 7 ), p2.mass(), sqrt( masses_.Ml2 ), masses_.dw31 );
          event_->getOneByRole( Particle::OutgoingBeam1 ).setMass( mx );
          const double my = computeOutgoingPrimaryParticlesMasses( x( 8 ), p1.mass(), sqrt( masses_.Ml2 ), masses_.dw52 );
          event_->getOneByRole( Particle::OutgoingBeam2 ).setMass( my );
          param_p1.set<int>( "type", (int)ff::Type::ProtonInelastic );
          param_p2.set<int>( "type", (int)ff::Type::ProtonInelastic );
        } break;
      }

      MX_ = event_->getOneByRole( Particle::OutgoingBeam1 ).mass();
      MY_ = event_->getOneByRole( Particle::OutgoingBeam2 ).mass();
      masses_.MX2 = MX_*MX_;
      masses_.MY2 = MY_*MY_;

      CG_DEBUG_LOOP( "GamGamLL:FormFactors" )
        << "FF parameters: "
        << "\n\tbeam 1: " << param_p1
        << "\n\tbeam 2: " << param_p2;

      ff_p1_ = ff::FormFactorsHandler::get().build( param_p1 );
      ff_p1_->setStructureFunctions( kin_.structure_functions );
      ff_p2_ = ff::FormFactorsHandler::get().build( param_p2 );
      ff_p1_->setStructureFunctions( kin_.structure_functions );
    }

    //---------------------------------------------------------------------------------------------

    double
    GamGamLL::computeWeight()
    {
      CG_DEBUG_LOOP( "GamGamLL" )
        << "sqrt(s) = " << sqs_ << " GeV\n\t"
        << "m(X1) = " << MX_ << " GeV\t"
        << "m(X2) = " << MY_ << " GeV";

      // compute the two-photon energy for this point
      const auto w4 = map( x( 4 ), w_limits_, "w4" );
      w4_ = w4.first;
      const double dw4 = w4.second;
      mc4_ = sqrt( w4_ );

      CG_DEBUG_LOOP( "GamGamLL" )
        << "Computed value for w4 = " << w4_ << " → mc4 = " << mc4_;

      if ( !orient() )
        return 0.;

      if ( jacobian_ == 0. ) {
        CG_WARNING( "GamGamLL" ) << "dj = " << jacobian_;
        return 0.;
      }

      if ( t1_ > 0. ) {
        CG_WARNING( "GamGamLL" ) << "t1 = " << t1_ << " > 0";
        return 0.;
      }
      if ( t2_ > 0. ) {
        CG_WARNING( "GamGamLL" ) << "t2 = " << t2_ << " > 0";
        return 0.;
      }

      const double ecm6 = w4_ / ( 2.*mc4_ ),
                   pp6cm = sqrt( ecm6*ecm6-masses_.Ml2 );

      jacobian_ *= dw4*pp6cm/( mc4_*constants::SCONSTB*s_ );

      // Let the most obscure part of this code begin...

      const double e1mp1 = w1_ / ( ep1_+p_cm_ ),
                   e3mp3 = masses_.MX2 / ( p3_lab_.energy()+p3_lab_.p() );

      const double al3 = pow( sin( p3_lab_.theta() ), 2 )/( 1.+( p3_lab_.theta() ) );

      // 2-photon system kinematics ?!
      const double eg = ( w4_+t1_-t2_ )/( 2.*mc4_ );
      double pg = sqrt( eg*eg-t1_ );

      const double pgx = -p3_lab_.px()*cos_theta4_-sin_theta4_*( de3_-e1mp1 + e3mp3 + p3_lab_.p()*al3 ),
                   pgy = -p3_lab_.py(),
                   pgz = mc4_*de3_/( ec4_+pc4_ )-ec4_*de3_*al4_/mc4_-p3_lab_.px()*ec4_*sin_theta4_/mc4_+ec4_*cos_theta4_/mc4_*( p3_lab_.p()*al3+e3mp3-e1mp1 );

      CG_DEBUG_LOOP( "GamGamLL" ) << "pg = " << Particle::Momentum( pgx, pgy, pgz );

      const double pgp = std::hypot( pgx, pgy ), // outgoing proton (3)'s transverse momentum
                   pgg = std::hypot( pgp, pgz ); // outgoing proton (3)'s momentum
      if ( pgg > pgp*0.9 && pgg > pg )
        pg = pgg; //FIXME ???

      // angles for the 2-photon system ?!
      const double cpg = pgx/pgp, spg = pgy/pgp;
      const double stg = pgp/pg;

      const int theta_sign = ( pgz>0. ) ? 1 : -1;
      const double ctg = theta_sign*sqrt( 1.-stg*stg );

      double xx6 = x( 5 );

      const double amap = 0.5 * ( w4_-t1_-t2_ ),
                   bmap = 0.5 * sqrt( ( pow( w4_-t1_-t2_, 2 )-4.*t1_*t2_ )*( 1.-4.*masses_.Ml2/w4_ ) ),
                   ymap = ( amap+bmap )/( amap-bmap ),
                   beta = pow( ymap, 2.*xx6-1. );
      xx6 = 0.5 * ( 1. + amap/bmap*( beta-1. )/( beta+1. ) );
      xx6 = std::max( 0., std::min( xx6, 1. ) ); // xx6 in [0., 1.]

      CG_DEBUG_LOOP( "GamGamLL" )
        << "amap = " << amap << "\n\t"
        << "bmap = " << bmap << "\n\t"
        << "ymap = " << ymap << "\n\t"
        << "beta = " << beta;

      // 3D rotation of the first outgoing lepton wrt the CM system
      const double theta6cm = acos( 1.-2.*xx6 );

      // match the Jacobian
      jacobian_ *= ( amap+bmap*cos( theta6cm ) );
      jacobian_ *= ( amap-bmap*cos( theta6cm ) );
      jacobian_ /= amap;
      jacobian_ /= bmap;
      jacobian_ *= log( ymap );
      jacobian_ *= 0.5;

      CG_DEBUG_LOOP( "GamGamLL" ) << "Jacobian = " << jacobian_;

      CG_DEBUG_LOOP( "GamGamLL" )
        << "ctcm6 = " << cos( theta6cm ) << "\n\t"
        << "stcm6 = " << sin( theta6cm );

      const double phi6cm = 2.*M_PI*x( 6 );

      // First outgoing lepton's 3-momentum in the centre of mass system
      Particle::Momentum p6cm = Particle::Momentum::fromPThetaPhi( pp6cm, theta6cm, phi6cm );

      CG_DEBUG_LOOP( "GamGamLL" ) << "p3cm6 = " << p6cm;

      const double h1 = stg*p6cm.pz()+ctg*p6cm.px();
      const double pc6z = ctg*p6cm.pz()-stg*p6cm.px(), pc6x = cpg*h1-spg*p6cm.py();

      const double qcx = 2.*pc6x, qcz = 2.*pc6z;
      // qcy == QCY is never defined

      const double el6 = ( ec4_*ecm6+pc4_*pc6z ) / mc4_,
                   h2  = ( ec4_*pc6z+pc4_*ecm6 ) / mc4_;

      CG_DEBUG_LOOP( "GamGamLL" ) << "h1 = " << h1 << "\n\th2 = " << h2;

      // first outgoing lepton's 3-momentum
      const double p6x = cos_theta4_*pc6x+sin_theta4_*h2,
                   p6y = cpg*p6cm.py()+spg*h1,
                   p6z = cos_theta4_*h2-sin_theta4_*pc6x;

      // first outgoing lepton's kinematics
      p6_cm_ = Particle::Momentum( p6x, p6y, p6z, el6 );
      CG_DEBUG_LOOP( "GamGamLL" ) << "p6(cm) = " << p6_cm_;

      const double hq = ec4_*qcz/mc4_;

      const Particle::Momentum qve(
        cos_theta4_*qcx+sin_theta4_*hq,
        2.*p6y,
        cos_theta4_*hq-sin_theta4_*qcx,
        pc4_*qcz/mc4_ // energy
      );

      // Available energy for the second lepton is the 2-photon system's energy with the first lepton's energy removed
      const double el7 = ec4_-el6;

      CG_DEBUG_LOOP( "GamGamLL" )
        << "Outgoing kinematics\n\t"
        << " first outgoing lepton: p = " << p6_cm_.p() << ", E = " << p6_cm_.energy() << "\n\t"
        << "second outgoing lepton: p = " << p7_cm_.p() << ", E = " << p7_cm_.energy();

      // Second outgoing lepton's 3-momentum
      const double p7x = -p6x + pt4_,
                   p7y = -p6y,
                   p7z = -p6z + pc4_*cos_theta4_;

      // second outgoing lepton's kinematics
      p7_cm_ = Particle::Momentum( p7x, p7y, p7z, el7 );

      //p6_cm_ = Particle::Momentum(pl6*st6*cp6, pl6*st6*sp6, pl6*ct6, el6);
      //p7_cm_ = Particle::Momentum(pl7*st7*cp7, pl7*st7*sp7, pl7*ct7, el7);

      q1dq_ = eg*( 2.*ecm6-mc4_ )-2.*pg*p6cm.pz();
      q1dq2_ = 0.5*( w4_-t1_-t2_ );


      CG_DEBUG_LOOP( "GamGamLL" )
        << "ecm6 = " << ecm6 << ", mc4 = " << mc4_ << "\n\t"
        << "eg = " << eg << ", pg = " << pg << "\n\t"
        << "q1dq = " << q1dq_ << ", q1dq2 = " << q1dq2_;

      const double phi3 = p3_lab_.phi(), cos_phi3 = cos( phi3 ), sin_phi3 = sin( phi3 ),
                   phi5 = p5_lab_.phi(), cos_phi5 = cos( phi5 ), sin_phi5 = sin( phi5 );

      bb_ = t1_*t2_+( w4_*pow( sin( theta6cm ), 2 ) + 4.*masses_.Ml2*pow( cos( theta6cm ), 2 ) )*pg*pg;

      const double c1 = p3_lab_.pt() * ( qve.px()*sin_phi3  - qve.py()*cos_phi3   ),
                   c2 = p3_lab_.pt() * ( qve.pz()*ep1_ - qve.energy() *p_cm_ ),
                   c3 = ( masses_.w31*ep1_*ep1_ + 2.*w1_*de3_*ep1_ - w1_*de3_*de3_ + p3_lab_.pt2()*ep1_*ep1_ ) / ( p3_lab_.energy()*p_cm_ + p3_lab_.pz()*ep1_ );

      const double b1 = p5_lab_.pt() * ( qve.px()*sin_phi5  - qve.py()*cos_phi5   ),
                   b2 = p5_lab_.pt() * ( qve.pz()*ep2_ + qve.energy() *p_cm_ ),
                   b3 = ( masses_.w52*ep2_*ep2_ + 2.*w2_*de5_*ep2_ - w2_*de5_*de5_ + p5_lab_.pt2()*ep2_*ep2_ ) / ( ep2_*p5_lab_.pz() - p5_lab_.energy()*p_cm_ );

      const double r12 =  c2*sin_phi3 + qve.py()*c3,
                   r13 = -c2*cos_phi3 - qve.px()*c3;

      const double r22 =  b2*sin_phi5 + qve.py()*b3,
                   r23 = -b2*cos_phi5 - qve.px()*b3;

      epsi_ = p12_*c1*b1 + r12*r22 + r13*r23;

      g5_ = w1_*c1*c1 + r12*r12 + r13*r13;
      g6_ = w2_*b1*b1 + r22*r22 + r23*r23;

      const double pt3 = p3_lab_.pt(), pt5 = p5_lab_.pt();
      a5_ = -( qve.px()*cos_phi3 + qve.py()*sin_phi3 )*pt3*p1k2_
            -( ep1_*qve.energy()-p_cm_*qve.pz() )*( cos_phi3*cos_phi5 + sin_phi3*sin_phi5 )*pt3*pt5
            +( de5_*qve.pz()+qve.energy()*( p_cm_+p5_lab_.pz() ) )*c3;
      a6_ = -( qve.px()*cos_phi5 + qve.py()*sin_phi5 )*pt5*p2k1_
            -( ep2_*qve.energy()+p_cm_*qve.pz() )*( cos_phi3*cos_phi5 + sin_phi3*sin_phi5 )*pt3*pt5
            +( de3_*qve.pz()-qve.energy()*( p_cm_-p3_lab_.pz() ) )*b3;

      CG_DEBUG_LOOP( "GamGamLL" )
        << "a5 = " << a5_ << "\n\t"
        << "a6 = " << a6_;

      ////////////////////////////////////////////////////////////////
      // END of GAMGAMLL subroutine in the FORTRAN version
      ////////////////////////////////////////////////////////////////

      const Particle::Momentum cm = event_->getOneByRole( Particle::IncomingBeam1 ).momentum()
                                  + event_->getOneByRole( Particle::IncomingBeam2 ).momentum();

      ////////////////////////////////////////////////////////////////
      // INFO from f.f
      ////////////////////////////////////////////////////////////////

      const double gamma = cm.energy() / sqs_, betgam = cm.pz() / sqs_;

      //--- kinematics computation for both leptons

      CG_DEBUG_LOOP( "GamGamLL:gmufil" )
        << "unboosted P(l1)=" << p6_cm_ << "\n\t"
        << "unboosted P(l2)=" << p7_cm_;

      p6_cm_.betaGammaBoost( gamma, betgam );
      p7_cm_.betaGammaBoost( gamma, betgam );

      //--- cut on mass of final hadronic system (MX/Y)

<<<<<<< HEAD
      if ( mx_limits_.valid() ) {
        if ( ( mode_ == KinematicsMode::InelasticElastic
            || mode_ == KinematicsMode::InelasticInelastic )
          && !mx_limits_.passes( MX_ ) )
          return 0.;
        if ( ( mode_ == KinematicsMode::ElasticInelastic
            || mode_ == KinematicsMode::InelasticInelastic )
          && !mx_limits_.passes( MY_ ) )
=======
      if ( kin_.cuts.remnants.mass_single.valid() ) {
        if ( ( kin_.mode == KinematicsMode::InelasticElastic
            || kin_.mode == KinematicsMode::InelasticInelastic )
          && !kin_.cuts.remnants.mass_single.passes( MX_ ) )
          return 0.;
        if ( ( kin_.mode == KinematicsMode::ElasticInelastic
            || kin_.mode == KinematicsMode::InelasticInelastic )
          && !kin_.cuts.remnants.mass_single.passes( MY_ ) )
>>>>>>> 256ead31
          return 0.;
      }

      //--- cut on the proton's Q2 (first photon propagator T1)

      if ( !kin_.cuts.initial.q2.passes( -t1_ ) )
        return 0.;

      //--- cuts on outgoing leptons' kinematics

      if ( !kin_.cuts.central.mass_sum.passes( ( p6_cm_+p7_cm_ ).mass() ) )
        return 0.;

      //----- cuts on the individual leptons

      if ( kin_.cuts.central.pt_single.valid() ) {
        const Limits& pt_limits = kin_.cuts.central.pt_single;
        if ( !pt_limits.passes( p6_cm_.pt() ) || !pt_limits.passes( p7_cm_.pt() ) )
          return 0.;
      }

      if ( kin_.cuts.central.energy_single.valid() ) {
        const Limits& energy_limits = kin_.cuts.central.energy_single;
        if ( !energy_limits.passes( p6_cm_.energy() ) || !energy_limits.passes( p7_cm_.energy() ) )
          return 0.;
      }

      if ( kin_.cuts.central.eta_single.valid() ) {
        const Limits& eta_limits = kin_.cuts.central.eta_single;
        if ( !eta_limits.passes( p6_cm_.eta() ) || !eta_limits.passes( p7_cm_.eta() ) )
          return 0.;
      }

      //--- compute the structure functions factors

      switch ( mode_ ) { // inherited from CDF version
        case KinematicsMode::ElectronProton: default: jacobian_ *= periPP( 1, 2 ); break;
        case KinematicsMode::ElasticElastic:          jacobian_ *= periPP( 2, 2 ); break;
        case KinematicsMode::InelasticElastic:        jacobian_ *= periPP( 3, 2 )*pow( masses_.dw31, 2 ); break;
        case KinematicsMode::ElasticInelastic:        jacobian_ *= periPP( 3, 2 )*pow( masses_.dw52, 2 ); break;
        case KinematicsMode::InelasticInelastic:      jacobian_ *= periPP( 3, 3 )*pow( masses_.dw31*masses_.dw52, 2 ); break;
      }

      CG_DEBUG_LOOP( "GamGamLL:f" )
        << "kinematics mode: " << kin_.mode << "\n\t"
        << "Jacobian: " << jacobian_;

      //--- compute the event weight using the Jacobian

      return constants::GEVM2_TO_PB*jacobian_;
    }

    //---------------------------------------------------------------------------------------------

    void
    GamGamLL::fillKinematics( bool )
    {
      const Particle::Momentum cm = (*event_)[Particle::IncomingBeam1][0].momentum()
                                  + (*event_)[Particle::IncomingBeam2][0].momentum();

      const double gamma  = cm.energy()/sqs_, betgam = cm.pz()/sqs_;

      CG_DEBUG_LOOP( "GamGamLL:gmufil" )
        << "sqrt(s)=" << sqs_ << " GeV, initial two-proton system: " << cm << "\n\t"
        << "gamma=" << gamma << ", betgam=" << betgam;

      Particle::Momentum plab_ip1 = Particle::Momentum( 0., 0.,  p_cm_, ep1_ ).betaGammaBoost( gamma, betgam );
      Particle::Momentum plab_ip2 = Particle::Momentum( 0., 0., -p_cm_, ep2_ ).betaGammaBoost( gamma, betgam );

      CG_DEBUG_LOOP( "GamGamLL:gmufil" )
        << "unboosted PX=" << p3_lab_ << "\n\t"
        << "unboosted PY=" << p5_lab_;

      p3_lab_.betaGammaBoost( gamma, betgam );
      p5_lab_.betaGammaBoost( gamma, betgam );

      CG_DEBUG_LOOP( "GamGamLL:gmufil" )
        << "boosted PX=" << p3_lab_ << "\n\t"
        << "boosted PY=" << p5_lab_ << "\n\t"
        << "boosted P(l1)=" << p6_cm_ << "\n\t"
        << "boosted P(l2)=" << p7_cm_;

      //----- parameterise a random rotation around z-axis
      const short rany = drand() > 0.5 ? 1 : -1, ransign = drand() > 0.5 ? 1 : -1;
      const double ranphi = 2*drand()*M_PI;

      Particle::Momentum plab_ph1 = plab_ip1-p3_lab_;
      plab_ph1.rotatePhi( ranphi, rany );

      Particle::Momentum plab_ph2 = plab_ip2-p5_lab_;
      plab_ph2.rotatePhi( ranphi, rany );

      p3_lab_.rotatePhi( ranphi, rany );
      p5_lab_.rotatePhi( ranphi, rany );
      p6_cm_.rotatePhi( ranphi, rany );
      p7_cm_.rotatePhi( ranphi, rany );

      CG_DEBUG_LOOP( "GamGamLL:gmufil" )
        << "boosted+rotated PX=" << p3_lab_ << "\n\t"
        << "boosted+rotated PY=" << p5_lab_ << "\n\t"
        << "boosted+rotated P(l1)=" << p6_cm_ << "\n\t"
        << "boosted+rotated P(l2)=" << p7_cm_;

      /*if ( symmetrise_ && rand() >= .5*RAND_MAX ) {
        p6_cm_.mirrorZ();
        p7_cm_.mirrorZ();
      }*/

      //----- incoming protons
      event_->getOneByRole( Particle::IncomingBeam1 ).setMomentum( plab_ip1 );
      event_->getOneByRole( Particle::IncomingBeam2 ).setMomentum( plab_ip2 );

      //----- first outgoing proton
      auto& op1 = event_->getOneByRole( Particle::OutgoingBeam1 );

      op1.setMomentum( p3_lab_ );
      switch ( mode_ ) {
        case KinematicsMode::ElasticElastic:
        case KinematicsMode::ElasticInelastic:
        default:
          op1.setStatus( Particle::Status::FinalState ); // stable proton
          break;
        case KinematicsMode::InelasticElastic:
        case KinematicsMode::InelasticInelastic:
          op1.setStatus( Particle::Status::Unfragmented ); // fragmenting remnants
          op1.setMass( MX_ );
          break;
      }

      //----- second outgoing proton
      auto& op2 = event_->getOneByRole( Particle::OutgoingBeam2 );
      op2.setMomentum( p5_lab_ );
      switch ( mode_ ) {
        case KinematicsMode::ElasticElastic:
        case KinematicsMode::InelasticElastic:
        default:
          op2.setStatus( Particle::Status::FinalState ); // stable proton
          break;
        case KinematicsMode::ElasticInelastic:
        case KinematicsMode::InelasticInelastic:
          op2.setStatus( Particle::Status::Unfragmented ); // fragmenting remnants
          op2.setMass( MY_ );
          break;
      }

      //----- first incoming photon
      auto& ph1 = event_->getOneByRole( Particle::Parton1 );
      ph1.setMomentum( plab_ph1 );

      //----- second incoming photon
      auto& ph2 = event_->getOneByRole( Particle::Parton2 );
      ph2.setMomentum( plab_ph2 );

      auto& central_system = (*event_)[Particle::CentralSystem];

      //----- first outgoing lepton
      auto& ol1 = central_system[0];
      ol1.setPdgId( ol1.pdgId(), ransign );
      ol1.setMomentum( p6_cm_ );
      ol1.setStatus( Particle::Status::FinalState );

      //----- second outgoing lepton
      auto& ol2 = central_system[1];
      ol2.setPdgId( ol2.pdgId(), -ransign );
      ol2.setMomentum( p7_cm_ );
      ol2.setStatus( Particle::Status::FinalState );

      //----- intermediate two-lepton system
      event_->getOneByRole( Particle::Intermediate ).setMomentum( p6_cm_+p7_cm_ );
    }

    //---------------------------------------------------------------------------------------------

    double
    GamGamLL::periPP( int nup_, int ndown_ )
    {
      CG_DEBUG_LOOP( "GamGamLL:peripp" )
        << " Nup  = " << nup_ << "\n\t"
        << "Ndown = " << ndown_;

      //--- compute the electric/magnetic form factors for the two considered Q^2
      const double mx2 = MX_*MX_, my2 = MY_*MY_;
      const auto fp1 = ff_p1_->operator()( -t1_, w1_, mx2 );
      const auto fp2 = ff_p2_->operator()( -t2_, w2_, my2 );

<<<<<<< HEAD
      CG_DEBUG_LOOP( "GamGamLL:FormFactors" )
        << "(u1,u2) = " << fp1 << "\n\t"
        << "(v1,v2) = " << fp2;
=======
      CG_DEBUG_LOOP( "GamGamLL:peripp" )
        << "u1 = " << fp1.FM << "\n\t"
        << "u2 = " << fp1.FE << "\n\t"
        << "v1 = " << fp2.FM << "\n\t"
        << "v2 = " << fp2.FE;
>>>>>>> 256ead31

      const double qqq = q1dq_*q1dq_,
                   qdq = 4.*masses_.Ml2-w4_;
      const double t11 = 64. *(  bb_*( qqq-g4_-qdq*( t1_+t2_+2.*masses_.Ml2 ) )-2.*( t1_+2.*masses_.Ml2 )*( t2_+2.*masses_.Ml2 )*qqq ) * t1_*t2_, // magnetic-magnetic
                   t12 = 128.*( -bb_*( dd2_+g6_ )-2.*( t1_+2.*masses_.Ml2 )*( sa2_*qqq+a6_*a6_ ) ) * t1_, // electric-magnetic
                   t21 = 128.*( -bb_*( dd4_+g5_ )-2.*( t2_+2.*masses_.Ml2 )*( sa1_*qqq+a5_*a5_ ) ) * t2_, // magnetic-electric
                   t22 = 512.*(  bb_*( delta_*delta_-gram_ )-pow( epsi_-delta_*( qdq+q1dq2_ ), 2 )-sa1_*a6_*a6_-sa2_*a5_*a5_-sa1_*sa2_*qqq ); // electric-electric

      const double peripp = ( fp1.FM*fp2.FM*t11
                             +fp1.FE*fp2.FM*t21
                             +fp1.FM*fp2.FE*t12
                             +fp1.FE*fp2.FE*t22 ) / pow( 2.*t1_*t2_*bb_, 2 );

      CG_DEBUG_LOOP( "GamGamLL:peripp" )
        << "bb = " << bb_ << ", qqq = " << qqq << ", qdq = " << qdq << "\n\t"
        << "t11 = " << t11 << "\t" << "t12 = " << t12 << "\n\t"
        << "t21 = " << t21 << "\t" << "t22 = " << t22 << "\n\t"
        << "=> PeriPP = " << peripp;

      return peripp;
    }

    std::pair<double,double>
    GamGamLL::map( double expo, const Limits& lim, const std::string& var_name_ )
    {
      const double y = lim.max()/lim.min(), out = lim.min()*pow( y, expo ), dout = out*log( y );
      CG_DEBUG_LOOP( "GamGamLL:map" )
        << "Mapping variable \"" << var_name_ << "\" in range (" << lim << ")"
        << " (max/min = " << y << ")\n\t"
        << "exponent = " << expo << " => "
        << "x = " << out << ", dx = " << dout;
      return { out, dout };
    }

    std::pair<double,double>
    GamGamLL::mapla( double y, double z, int u, const Limits& lim )
    {
      const double xmb = lim.min()-y-z, xpb = lim.max()-y-z;
      const double c = -4.*y*z;
      const double alp = sqrt( xpb*xpb+c ), alm = sqrt( xmb*xmb+c );
      const double am = xmb+alm, ap = xpb+alp;
      const double yy = ap/am, zz = pow( yy, u );

      const double out = y+z+0.5*( am*zz-c / ( am*zz ) );
      const double ax = sqrt( pow( out-y-z, 2 )+c );
      return { out, ax*log( yy ) };
    }
  }
}
// register process and define aliases
REGISTER_PROCESS( lpair, GamGamLL )
REGISTER_PROCESS( gamgamll, GamGamLL )<|MERGE_RESOLUTION|>--- conflicted
+++ resolved
@@ -903,25 +903,14 @@
 
       //--- cut on mass of final hadronic system (MX/Y)
 
-<<<<<<< HEAD
-      if ( mx_limits_.valid() ) {
+      if ( kin_.cuts.remnants.mass_single.valid() ) {
         if ( ( mode_ == KinematicsMode::InelasticElastic
             || mode_ == KinematicsMode::InelasticInelastic )
-          && !mx_limits_.passes( MX_ ) )
+          && !kin_.cuts.remnants.mass_single.passes( MX_ ) )
           return 0.;
         if ( ( mode_ == KinematicsMode::ElasticInelastic
             || mode_ == KinematicsMode::InelasticInelastic )
-          && !mx_limits_.passes( MY_ ) )
-=======
-      if ( kin_.cuts.remnants.mass_single.valid() ) {
-        if ( ( kin_.mode == KinematicsMode::InelasticElastic
-            || kin_.mode == KinematicsMode::InelasticInelastic )
-          && !kin_.cuts.remnants.mass_single.passes( MX_ ) )
-          return 0.;
-        if ( ( kin_.mode == KinematicsMode::ElasticInelastic
-            || kin_.mode == KinematicsMode::InelasticInelastic )
           && !kin_.cuts.remnants.mass_single.passes( MY_ ) )
->>>>>>> 256ead31
           return 0.;
       }
 
@@ -1107,17 +1096,9 @@
       const auto fp1 = ff_p1_->operator()( -t1_, w1_, mx2 );
       const auto fp2 = ff_p2_->operator()( -t2_, w2_, my2 );
 
-<<<<<<< HEAD
-      CG_DEBUG_LOOP( "GamGamLL:FormFactors" )
+      CG_DEBUG_LOOP( "GamGamLL:peripp" )
         << "(u1,u2) = " << fp1 << "\n\t"
         << "(v1,v2) = " << fp2;
-=======
-      CG_DEBUG_LOOP( "GamGamLL:peripp" )
-        << "u1 = " << fp1.FM << "\n\t"
-        << "u2 = " << fp1.FE << "\n\t"
-        << "v1 = " << fp2.FM << "\n\t"
-        << "v2 = " << fp2.FE;
->>>>>>> 256ead31
 
       const double qqq = q1dq_*q1dq_,
                    qdq = 4.*masses_.Ml2-w4_;
