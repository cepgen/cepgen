--- conflicted
+++ resolved
@@ -104,12 +104,7 @@
         << "  alpha1/2 = " << alpha1 << " / " << alpha2 << "\n\t"
         << "   beta1/2 = " << beta1 << " / " << beta2 << ".";
 
-<<<<<<< HEAD
-      const double q1t2 = q1tx*q1tx + q1ty*q1ty,
-                   q2t2 = q2tx*q2tx + q2ty*q2ty;
-=======
       const double q1t2 = q1tx*q1tx+q1ty*q1ty, q2t2 = q2tx*q2tx+q2ty*q2ty;
->>>>>>> 0e9fa2a2
 
       const double x1 = alpha1+alpha2, x2 = beta1+beta2;
 
@@ -177,6 +172,26 @@
       assert( fabs( PY_.mass()-MY_ ) < 1.e-6 );
 
       //=================================================================
+      //     four-momenta of the outgoing l^+ and l^-
+      //=================================================================
+
+      const Particle::Momentum p1( pt1x, pt1y, alpha1*ak1z + beta1*ak2z, alpha1*ak10 + beta1*ak20 );
+      const Particle::Momentum p2( pt2x, pt2y, alpha2*ak1z + beta2*ak2z, alpha2*ak10 + beta2*ak20 );
+      CG_DEBUG_LOOP( "PPtoLL" )
+        << "unboosted first lepton:  " << p1 << ", mass = " << p1.mass() << "\n\t"
+        << "          second lepton: " << p2 << ", mass = " << p2.mass() << ".";
+
+      Pl1_ = Particle::Momentum( pt1x, pt1y, sqrt( pt1*pt1 + ml2 )*sinh( y1_ ), sqrt( pt1*pt1 + ml2 )*cosh( y1_ ) );
+      Pl2_ = Particle::Momentum( pt2x, pt2y, sqrt( pt2*pt2 + ml2 )*sinh( y2_ ), sqrt( pt2*pt2 + ml2 )*cosh( y2_ ) );
+
+      CG_DEBUG_LOOP( "PPtoLL" )
+        << "First lepton:  " << Pl1_ << ", mass = " << Pl1_.mass() << "\n\t"
+        << "Second lepton: " << Pl2_ << ", mass = " << Pl2_.mass() << ".";
+
+      assert( fabs( Pl1_.mass()-event_->getByRole( Particle::CentralSystem )[0].mass() ) < 1.e-6 );
+      assert( fabs( Pl2_.mass()-event_->getByRole( Particle::CentralSystem )[1].mass() ) < 1.e-6 );
+
+      //=================================================================
       //     four-momenta squared of the virtual photons
       //=================================================================
 
@@ -185,48 +200,11 @@
       const Particle::Momentum q2( q2tx, q2ty, 0., 0. );
       //////////////////////////////////////////
 
-      DebuggingInsideLoop( Form( "First photon*:  (E,p), m2 = (%f, %f, %f, %f), %e\n\t"
-                                 "Second photon*: (E,p), m2 = (%f, %f, %f, %f), %e",
-                                 q1.px(), q1.py(), q1.pz(), q1.energy(), q1.mass2(),
-                                 q2.px(), q2.py(), q2.pz(), q2.energy(), q2.mass2() ) );
-
-      //=================================================================
-      //     four-momenta of the outgoing l^+ and l^-
-      //=================================================================
-
-      const Particle::Momentum p1( pt1x, pt1y, alpha1*ak1z + beta1*ak2z, alpha1*ak10 + beta1*ak20 );
-      const Particle::Momentum p2( pt2x, pt2y, alpha2*ak1z + beta2*ak2z, alpha2*ak10 + beta2*ak20 );
-      CG_DEBUG_LOOP( "PPtoLL" )
-        << "unboosted first lepton:  " << p1 << ", mass = " << p1.mass() << "\n\t"
-        << "          second lepton: " << p2 << ", mass = " << p2.mass() << ".";
-
-      Pl1_ = Particle::Momentum( pt1x, pt1y, sqrt( pt1*pt1 + ml2 )*sinh( y1_ ), sqrt( pt1*pt1 + ml2 )*cosh( y1_ ) );
-      Pl2_ = Particle::Momentum( pt2x, pt2y, sqrt( pt2*pt2 + ml2 )*sinh( y2_ ), sqrt( pt2*pt2 + ml2 )*cosh( y2_ ) );
-
-      CG_DEBUG_LOOP( "PPtoLL" )
-        << "First lepton:  " << Pl1_ << ", mass = " << Pl1_.mass() << "\n\t"
-        << "Second lepton: " << Pl2_ << ", mass = " << Pl2_.mass() << ".";
-
-      assert( fabs( Pl1_.mass()-event_->getByRole( Particle::CentralSystem )[0].mass() ) < 1.e-6 );
-      assert( fabs( Pl2_.mass()-event_->getByRole( Particle::CentralSystem )[1].mass() ) < 1.e-6 );
-
-      //=================================================================
-<<<<<<< HEAD
-=======
-      //     four-momenta squared of the virtual photons
-      //=================================================================
-
-      // FIXME FIXME FIXME /////////////////////
-      const Particle::Momentum q1( q1tx, q1ty, 0., 0. );
-      const Particle::Momentum q2( q2tx, q2ty, 0., 0. );
-      //////////////////////////////////////////
-
       CG_DEBUG_LOOP( "PPtoLL" )
         << "First photon*:  " << q1 << ", mass2 = " << q1.mass2() << "\n\t"
         << "Second photon*: " << q2 << ", mass2 = " << q2.mass2() << ".";
 
       //=================================================================
->>>>>>> 0e9fa2a2
       //     Mendelstam variables
       //=================================================================
 
