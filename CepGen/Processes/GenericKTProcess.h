#ifndef CepGen_Processes_GenericKTProcess_h
#define CepGen_Processes_GenericKTProcess_h

#include "GenericProcess.h"

namespace CepGen
{
  namespace Process
  {
    /**
     * A generic kT-factorisation process.
     * \note
     * - First 4 dimensions of the phase space are required for the
     *    incoming partons' virtualities (radial and azimuthal coordinates).
     * - Last 0-2 dimensions may be used for the scattered diffractive
     *    system(s)' invariant mass definition.
     * \brief Class template to define any kT-factorisation process
     * \author Laurent Forthomme <laurent.forthomme@cern.ch>
     * \date Apr 2016
     */
    class GenericKTProcess : public GenericProcess
    {
      public:
        /// Class constructor
        /// \param[in] name Generic process name
        /// \param[in] description Human-readable kT-factorised process name
        /// \param[in] partons First and second incoming parton
        /// \param[in] output Produced final state particles
        GenericKTProcess( const std::string& name,
                          const std::string& description,
                          const std::array<PDG,2>& partons,
                          const std::vector<PDG>& output );

        /// Populate the event content with the generated process' topology
        void addEventContent() override;
        /// Retrieve the total number of dimensions on which the integration is being performet
        unsigned int numDimensions( const Kinematics::Mode& ) const override;
        /// Retrieve the event weight in the phase space
        double computeWeight() override;
        /// Populate the event content with the generated process' kinematics
        void fillKinematics( bool ) override;

        void dumpVariables() const;

        /// Type of incoming partons fluxes
        enum class Flux
        {
          Elastic = 0,
          ElasticBudnev = 10,
          Inelastic = 1,
          InelasticBudnev = 11,
          GluonKMR = 20,
          HIElastic = 100
        };
        friend std::ostream& operator<<( std::ostream&, const Flux& );
        /// Get the flux at a given parton x/kT
        /// \param[in] kt2 Transverse 2-momentum \f$\mathbf{q}_{\mathrm{T}}^2\f$ of the incoming parton
        /// \param[in] x Parton momentum fraction
        /// \param[in] mx Outgoing diffractive proton mass
<<<<<<< HEAD
        static double flux( const Flux& type, double kt2, double x, const StructureFunctions::Type& sf = StructureFunctions::SuriYennie, double mx = 0. );
        static double flux( const Flux& type, double kt2, double x, const Kinematics::HeavyIon& hi );
=======
        static double inelasticFlux( double x, double kt2, double mx, StructureFunctions& sf, const Fluxes& ft = Fluxes::Budnev );
>>>>>>> 86fc30f2

      protected:
        /// Set the kinematics associated to the phase space definition
        void setKinematics( const Kinematics& kin ) override;
        /// Set the kinematics of the central system before any point computation
        virtual void setExtraContent() {}
        /// Prepare the central part of the Jacobian (only done once, as soon as the kinematics is set)
        virtual void preparePhaseSpace() = 0;
        /// kT-factorised matrix element (event weight)
        /// \return Weight of the point in the phase space to the integral
        virtual double computeKTFactorisedMatrixElement() = 0;
        /// Compute the unintegrated photon fluxes (for inelastic distributions, interpolation on double logarithmic grid)
        void computeIncomingFluxes( double, double, double, double );
        /// Set the kinematics of the incoming and outgoing protons (or remnants)
        void fillPrimaryParticlesKinematics();
        /// Set the kinematics of the outgoing central system
        virtual void fillCentralParticlesKinematics() = 0;

        /// Type of mapping to apply on the variable
        enum class Mapping
        {
          /// a linear \f$\textrm dx\f$ mapping
          linear = 0,
          /// a logarithmic \f$\frac{\textrm dx}{x} = \textrm d(\log x)\f$ mapping
          logarithmic,
          /// a square \f$\textrm dx^2=2x\cdot\textrm dx\f$ mapping
          square
        };
        friend std::ostream& operator<<( std::ostream&, const Mapping& );
        /// Register a variable to be handled and populated whenever
        ///  a new phase space point weight is to be calculated.
        /// \note To be run once per generation (before any point computation)
        /// \param[out] out Reference to the variable to be mapped
        /// \param[in] type Type of mapping to apply
        /// \param[in] in Integration limits
        /// \param[in] default_limits Limits to apply if none retrieved from the user configuration
        /// \param[in] description Human-readable description of the variable
        void registerVariable( double& out, const Mapping& type, const Limits& in, Limits default_limits, const char* description );
        /// Generate and initialise all variables handled by this process
        /// \return Phase space point-dependent component of the Jacobian weight of the point in the phase space for integration
        /// \note To be run at each point computation (therefore, to be optimised!)
        double generateVariables() const;

        unsigned short num_dimensions_;

        /// Phase space point-independant component of the Jacobian weight of the point in the phase space for integration
        double kt_jacobian_;

        /// Log-virtuality range of the intermediate parton
        Limits log_qt_limits_;
        /// Intermediate azimuthal angle range
        Limits phi_qt_limits_;
        /// Invariant mass range for the scattered excited system
        Limits mx_limits_;

        /// Virtuality of the first intermediate parton (photon, pomeron, ...)
        double qt1_;
        /// Azimuthal rotation of the first intermediate parton's transverse virtuality
        double phi_qt1_;
        /// Virtuality of the second intermediate parton (photon, pomeron, ...)
        double qt2_;
        /// Azimuthal rotation of the second intermediate parton's transverse virtuality
        double phi_qt2_;

        /// First outgoing proton
        Particle::Momentum PX_;
        /// Second outgoing proton
        Particle::Momentum PY_;
        /// First incoming parton's flux
        double flux1_;
        /// Second incoming parton's flux
        double flux2_;

        /// Handler to a variable mapped by this process
        struct MappingVariable
        {
          /// Human-readable description of the variable
          std::string description;
          /// Kinematic limits to apply on the variable
          Limits limits;
          /// Reference to the process variable to generate/map
          double& variable;
          /// Interpolation type
          Mapping type;
          /// Corresponding integration variable
          unsigned short index;
        };
        /// Collection of variables to be mapped at the weight generation stage
        std::vector<MappingVariable> mapped_variables_;

      private:
        static const double kMinFlux;
        /// First and second intermediate parton (photon, pomeron, ...)
        std::array<PDG,2> kIntermediateParts;
        /// Type of particles produced in the final state
        std::vector<PDG> kProducedParts;
        static std::string kKMRInterpGridPath;
        static bool kKMRInterpLoaded;
    };
  }
}

#endif
<|MERGE_RESOLUTION|>--- conflicted
+++ resolved
@@ -57,12 +57,8 @@
         /// \param[in] kt2 Transverse 2-momentum \f$\mathbf{q}_{\mathrm{T}}^2\f$ of the incoming parton
         /// \param[in] x Parton momentum fraction
         /// \param[in] mx Outgoing diffractive proton mass
-<<<<<<< HEAD
-        static double flux( const Flux& type, double kt2, double x, const StructureFunctions::Type& sf = StructureFunctions::SuriYennie, double mx = 0. );
+        static double flux( const Flux& type, double kt2, double x, StructureFunctions&, double mx = 0. );
         static double flux( const Flux& type, double kt2, double x, const Kinematics::HeavyIon& hi );
-=======
-        static double inelasticFlux( double x, double kt2, double mx, StructureFunctions& sf, const Fluxes& ft = Fluxes::Budnev );
->>>>>>> 86fc30f2
 
       protected:
         /// Set the kinematics associated to the phase space definition
