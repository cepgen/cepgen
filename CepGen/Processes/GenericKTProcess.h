#ifndef CepGen_Processes_GenericKTProcess_h
#define CepGen_Processes_GenericKTProcess_h

#include "GenericProcess.h"

namespace CepGen
{
  namespace Process
  {
    /**
     * A generic kT-factorisation process.
     * \note
     * - First 4 dimensions of the phase space are required for the
     *    incoming partons' virtualities (radial and azimuthal coordinates).
     * - Last 0-2 dimensions may be used for the scattered diffractive
     *    system(s)' invariant mass definition.
     * \brief Class template to define any kT-factorisation process
     * \author Laurent Forthomme <laurent.forthomme@cern.ch>
     * \date Apr 2016
     */
    class GenericKTProcess : public GenericProcess
    {
      public:
        /// Class constructor
        /// \param[in] name Generic process name
        /// \param[in] description Human-readable kT-factorised process name
        /// \param[in] partons First and second incoming parton
        /// \param[in] output Produced final state particles
        GenericKTProcess( const std::string& name,
                          const std::string& description,
                          const std::array<PDG,2>& partons,
                          const std::vector<PDG>& output );

        /// Populate the event content with the generated process' topology
        void addEventContent() override;
        /// Retrieve the total number of dimensions on which the integration is being performet
        unsigned int numDimensions( const Kinematics::Mode& ) const override;
        /// Retrieve the event weight in the phase space
        double computeWeight() override;
        /// Populate the event content with the generated process' kinematics
        void fillKinematics( bool ) override;

        void dumpVariables() const;
        unsigned short computationMethod() const { return method_; }
        void setComputationMethod( unsigned short i ) { method_ = i; }

        /// Type of incoming partons fluxes
        enum class Flux
        {
          Elastic = 0,
          ElasticBudnev = 10,
          Inelastic = 1,
          InelasticBudnev = 11,
          GluonKMR = 20,
          HIElastic = 100
        };
        friend std::ostream& operator<<( std::ostream&, const Flux& );
        /// Get the flux at a given parton x/kT
        /// \param[in] kt2 Transverse 2-momentum \f$\mathbf{q}_{\mathrm{T}}^2\f$ of the incoming parton
        /// \param[in] x Parton momentum fraction
        /// \param[in] mx Outgoing diffractive proton mass
<<<<<<< HEAD
        static double flux( const Flux& type, double x, double kt2, StructureFunctions& sf, double mx = 0. );
        static double flux( const Flux& type, double kt2, double x, const Kinematics::HeavyIon& hi );
=======
        static double flux( const Flux& type, double x, double kt2, StructureFunctions& sf, double mx = mp_ );
>>>>>>> 1ca1d67d

      protected:
        /// Set the kinematics associated to the phase space definition
        void setKinematics( const Kinematics& kin ) override;
        /// Set the kinematics of the central system before any point computation
        virtual void setExtraContent() {}
        /// Prepare the central part of the Jacobian (only done once, as soon as the kinematics is set)
        virtual void preparePhaseSpace() = 0;
        /// kT-factorised matrix element (event weight)
        /// \return Weight of the point in the phase space to the integral
        virtual double computeKTFactorisedMatrixElement() = 0;
        /// Compute the unintegrated photon fluxes (for inelastic distributions, interpolation on double logarithmic grid)
        void computeIncomingFluxes( double, double, double, double );
        /// Set the kinematics of the incoming and outgoing protons (or remnants)
        void fillPrimaryParticlesKinematics();
        /// Set the kinematics of the outgoing central system
        virtual void fillCentralParticlesKinematics() = 0;

        /// Type of mapping to apply on the variable
        enum class Mapping
        {
          /// a linear \f$\textrm dx\f$ mapping
          linear = 0,
          /// a logarithmic \f$\frac{\textrm dx}{x} = \textrm d(\log x)\f$ mapping
          logarithmic,
          /// a square \f$\textrm dx^2=2x\cdot\textrm dx\f$ mapping
          square
        };
        friend std::ostream& operator<<( std::ostream&, const Mapping& );
        /// Register a variable to be handled and populated whenever
        ///  a new phase space point weight is to be calculated.
        /// \note To be run once per generation (before any point computation)
        /// \param[out] out Reference to the variable to be mapped
        /// \param[in] type Type of mapping to apply
        /// \param[in] in Integration limits
        /// \param[in] default_limits Limits to apply if none retrieved from the user configuration
        /// \param[in] description Human-readable description of the variable
        void registerVariable( double& out, const Mapping& type, const Limits& in, Limits default_limits, const char* description );
        /// Generate and initialise all variables handled by this process
        /// \return Phase space point-dependent component of the Jacobian weight of the point in the phase space for integration
        /// \note To be run at each point computation (therefore, to be optimised!)
        double generateVariables() const;

        unsigned short num_dimensions_;
        unsigned short method_;

        /// Phase space point-independant component of the Jacobian weight of the point in the phase space for integration
        double kt_jacobian_;

        /// Log-virtuality range of the intermediate parton
        Limits log_qt_limits_;
        /// Intermediate azimuthal angle range
        Limits phi_qt_limits_;
        /// Invariant mass range for the scattered excited system
        Limits mx_limits_;

        /// Virtuality of the first intermediate parton (photon, pomeron, ...)
        double qt1_;
        /// Azimuthal rotation of the first intermediate parton's transverse virtuality
        double phi_qt1_;
        /// Virtuality of the second intermediate parton (photon, pomeron, ...)
        double qt2_;
        /// Azimuthal rotation of the second intermediate parton's transverse virtuality
        double phi_qt2_;

        /// First outgoing proton
        Particle::Momentum PX_;
        /// Second outgoing proton
        Particle::Momentum PY_;
        /// First incoming parton's flux
        double flux1_;
        /// Second incoming parton's flux
        double flux2_;

        /// Handler to a variable mapped by this process
        struct MappingVariable
        {
          /// Human-readable description of the variable
          std::string description;
          /// Kinematic limits to apply on the variable
          Limits limits;
          /// Reference to the process variable to generate/map
          double& variable;
          /// Interpolation type
          Mapping type;
          /// Corresponding integration variable
          unsigned short index;
        };
        /// Collection of variables to be mapped at the weight generation stage
        std::vector<MappingVariable> mapped_variables_;

      private:
        static const double kMinFlux;
        /// First and second intermediate parton (photon, pomeron, ...)
        std::array<PDG,2> kIntermediateParts;
        /// Type of particles produced in the final state
        std::vector<PDG> kProducedParts;
        static std::string kKMRInterpGridPath;
    };
  }
}

#endif
<|MERGE_RESOLUTION|>--- conflicted
+++ resolved
@@ -59,12 +59,8 @@
         /// \param[in] kt2 Transverse 2-momentum \f$\mathbf{q}_{\mathrm{T}}^2\f$ of the incoming parton
         /// \param[in] x Parton momentum fraction
         /// \param[in] mx Outgoing diffractive proton mass
-<<<<<<< HEAD
-        static double flux( const Flux& type, double x, double kt2, StructureFunctions& sf, double mx = 0. );
+        static double flux( const Flux& type, double x, double kt2, StructureFunctions& sf, double mx = mp_ );
         static double flux( const Flux& type, double kt2, double x, const Kinematics::HeavyIon& hi );
-=======
-        static double flux( const Flux& type, double x, double kt2, StructureFunctions& sf, double mx = mp_ );
->>>>>>> 1ca1d67d
 
       protected:
         /// Set the kinematics associated to the phase space definition
