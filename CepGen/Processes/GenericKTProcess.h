#ifndef CepGen_Processes_GenericKTProcess_h
#define CepGen_Processes_GenericKTProcess_h

#include "GenericProcess.h"

namespace CepGen
{
  class ParametersList;
  namespace Process
  {
    /**
     * A generic kT-factorisation process.
     * \note
     * - First 4 dimensions of the phase space are required for the
     *    incoming partons' virtualities (radial and azimuthal coordinates).
     * - Last 0-2 dimensions may be used for the scattered diffractive
     *    system(s)' invariant mass definition.
     * \brief Class template to define any kT-factorisation process
     * \author Laurent Forthomme <laurent.forthomme@cern.ch>
     * \date Apr 2016
     */
    class GenericKTProcess : public GenericProcess
    {
      public:
        /// Class constructor
        /// \param[in] params Parameters list
        /// \param[in] name Generic process name
        /// \param[in] description Human-readable kT-factorised process name
        /// \param[in] partons First and second incoming parton
        /// \param[in] output Produced final state particles
        GenericKTProcess( const ParametersList& params,
                          const std::string& name,
                          const std::string& description,
                          const std::array<PDG,2>& partons,
                          const std::vector<PDG>& output );

        /// Populate the event content with the generated process' topology
        void addEventContent() override;
        /// Retrieve the total number of dimensions on which the integration is being performet
        unsigned int numDimensions() const override;
        /// Retrieve the event weight in the phase space
        double computeWeight() override;
        /// Populate the event content with the generated process' kinematics
        void fillKinematics( bool ) override;

        void dumpVariables() const;

<<<<<<< HEAD
        static constexpr double kMinFlux = 1.e-20;
        /// Type of incoming partons fluxes
        enum class Flux
        {
          P_Photon_Elastic = 0,
          P_Photon_Inelastic = 1,
          P_Photon_Inelastic_Budnev = 11,
          P_Gluon_KMR = 20,
          HI_Photon_Elastic = 100
        };
        friend std::ostream& operator<<( std::ostream&, const Flux& );
        /// Get the flux at a given parton x/kT
        /// \param[in] kt2 Transverse 2-momentum \f$\mathbf{q}_{\mathrm{T}}^2\f$ of the incoming parton
        /// \param[in] x Parton momentum fraction
        /// \param[in] mx Outgoing diffractive proton mass
        static double flux( const Flux& type, double x, double kt2, StructureFunctions& sf, double mx = mp_ );
        static double flux( const Flux& type, double kt2, double x, const HeavyIon& hi );

=======
>>>>>>> 028c68f0
      protected:
        /// Set the kinematics associated to the phase space definition
        void setKinematics( const Kinematics& kin ) override;
        /// Set the kinematics of the central system before any point computation
        virtual void setExtraContent() {}
        /// Prepare the central part of the Jacobian (only done once, as soon as the kinematics is set)
        virtual void preparePhaseSpace() = 0;
        /// kT-factorised matrix element (event weight)
        /// \return Weight of the point in the phase space to the integral
        virtual double computeKTFactorisedMatrixElement() = 0;
        /// Compute the unintegrated photon fluxes (for inelastic distributions, interpolation on double logarithmic grid)
        std::pair<double,double> incomingFluxes( double, double, double, double ) const;
        /// Set the kinematics of the incoming and outgoing protons (or remnants)
        void fillPrimaryParticlesKinematics();
        /// Set the kinematics of the outgoing central system
        virtual void fillCentralParticlesKinematics() = 0;

        /// Type of mapping to apply on the variable
        enum class Mapping
        {
          /// a linear \f$\textrm dx\f$ mapping
          linear = 0,
          /// a logarithmic \f$\frac{\textrm dx}{x} = \textrm d(\log x)\f$ mapping
          logarithmic,
          /// a square \f$\textrm dx^2=2x\cdot\textrm dx\f$ mapping
          square
        };
        friend std::ostream& operator<<( std::ostream&, const Mapping& );
        /// Register a variable to be handled and populated whenever
        ///  a new phase space point weight is to be calculated.
        /// \note To be run once per generation (before any point computation)
        /// \param[out] out Reference to the variable to be mapped
        /// \param[in] type Type of mapping to apply
        /// \param[in] in Integration limits
        /// \param[in] default_limits Limits to apply if none retrieved from the user configuration
        /// \param[in] description Human-readable description of the variable
        void registerVariable( double& out, const Mapping& type, const Limits& in, Limits default_limits, const char* description );
        /// Generate and initialise all variables handled by this process
        /// \return Phase space point-dependent component of the Jacobian weight of the point in the phase space for integration
        /// \note To be run at each point computation (therefore, to be optimised!)
        double generateVariables() const;

        unsigned short num_dimensions_;

        /// Phase space point-independant component of the Jacobian weight of the point in the phase space for integration
        double kt_jacobian_;

        /// Log-virtuality range of the intermediate parton
        Limits log_qt_limits_;
        /// Intermediate azimuthal angle range
        Limits phi_qt_limits_;
        /// Invariant mass range for the scattered excited system
        Limits mx_limits_;

        /// Virtuality of the first intermediate parton (photon, pomeron, ...)
        double qt1_;
        /// Azimuthal rotation of the first intermediate parton's transverse virtuality
        double phi_qt1_;
        /// Virtuality of the second intermediate parton (photon, pomeron, ...)
        double qt2_;
        /// Azimuthal rotation of the second intermediate parton's transverse virtuality
        double phi_qt2_;

        /// First outgoing proton
        Particle::Momentum PX_;
        /// Second outgoing proton
        Particle::Momentum PY_;

        /// Handler to a variable mapped by this process
        struct MappingVariable
        {
          /// Human-readable description of the variable
          std::string description;
          /// Kinematic limits to apply on the variable
          Limits limits;
          /// Reference to the process variable to generate/map
          double& variable;
          /// Interpolation type
          Mapping type;
          /// Corresponding integration variable
          unsigned short index;
        };
        /// Collection of variables to be mapped at the weight generation stage
        std::vector<MappingVariable> mapped_variables_;

      private:
        /// First and second intermediate parton (photon, pomeron, ...)
        std::array<PDG,2> kIntermediateParts;
        /// Type of particles produced in the final state
        std::vector<PDG> kProducedParts;
        static std::string kKMRInterpGridPath;
    };
  }
}

#endif
<|MERGE_RESOLUTION|>--- conflicted
+++ resolved
@@ -45,27 +45,6 @@
 
         void dumpVariables() const;
 
-<<<<<<< HEAD
-        static constexpr double kMinFlux = 1.e-20;
-        /// Type of incoming partons fluxes
-        enum class Flux
-        {
-          P_Photon_Elastic = 0,
-          P_Photon_Inelastic = 1,
-          P_Photon_Inelastic_Budnev = 11,
-          P_Gluon_KMR = 20,
-          HI_Photon_Elastic = 100
-        };
-        friend std::ostream& operator<<( std::ostream&, const Flux& );
-        /// Get the flux at a given parton x/kT
-        /// \param[in] kt2 Transverse 2-momentum \f$\mathbf{q}_{\mathrm{T}}^2\f$ of the incoming parton
-        /// \param[in] x Parton momentum fraction
-        /// \param[in] mx Outgoing diffractive proton mass
-        static double flux( const Flux& type, double x, double kt2, StructureFunctions& sf, double mx = mp_ );
-        static double flux( const Flux& type, double kt2, double x, const HeavyIon& hi );
-
-=======
->>>>>>> 028c68f0
       protected:
         /// Set the kinematics associated to the phase space definition
         void setKinematics( const Kinematics& kin ) override;
@@ -156,7 +135,6 @@
         std::array<PDG,2> kIntermediateParts;
         /// Type of particles produced in the final state
         std::vector<PDG> kProducedParts;
-        static std::string kKMRInterpGridPath;
     };
   }
 }
