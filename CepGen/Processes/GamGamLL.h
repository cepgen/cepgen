#ifndef CepGen_Processes_GamGamLL_h
#define CepGen_Processes_GamGamLL_h

#include "CepGen/Processes/GenericProcess.h"

namespace cepgen
{
  namespace ff { class Parameterisation; }
  namespace proc
  {
    /**
     * Full class of methods and objects to compute the full analytic matrix element
     * \cite Vermaseren:1982cz for the \f$\gamma\gamma\to\ell^{+}\ell^{-}\f$ process
     * according to a set of kinematic constraints provided for the incoming and
     * outgoing particles (the Kinematics object).
     * The \a f function created by this Process child has its \a _ndim -dimensional
     * coordinates mapped as :
     * - 0 = \f$t_1\f$, first incoming photon's virtuality
     * - 1 = \f$t_2\f$, second incoming photon's virtuality
     * - 2 = \f$s_2\f$ mapping
     * - 3 = yy4 = \f$\cos\left(\pi x_3\right)\f$ definition
     * - 4 = \f$w_4\f$, the two-photon system's invariant mass
     * - 5 = xx6 = \f$\frac{1}{2}\left(1-\cos\theta^{\rm CM}_6\right)\f$ definition (3D rotation of the first outgoing lepton with respect to the two-photon centre-of-mass system). If the \a nm_ optimisation flag is set this angle coefficient value becomes
     *   \f[\frac{1}{2}\left(\frac{a_{\rm map}}{b_{\rm map}}\frac{\beta-1}{\beta+1}+1\right)\f]
     *   with \f$a_{\rm map}=\frac{1}{2}\left(w_4-t_1-t_2\right)\f$, \f$b_{\rm map}=\frac{1}{2}\sqrt{\left(\left(w_4-t_1-t_2\right)^2-4t_1t_2\right)\left(1-4\frac{w_6}{w_4}\right)}\f$, and \f$\beta=\left(\frac{a_{\rm map}+b_{\rm map}}{a_{\rm map}-b_{\rm map}}\right)^{2x_5-1}\f$
     *   and the Jacobian element is scaled by a factor \f$\frac{1}{2}\frac{\left(a_{\rm map}^2-b_{\rm map}^2\cos^2\theta^{\rm CM}_6\right)}{a_{\rm map}b_{\rm map}}\log\left(\frac{a_{\rm map}+b_{\rm map}}{a_{\rm map}-b_{\rm map}}\right)\f$
     * - 6 = _phicm6_, or \f$\phi_6^{\rm CM}\f$ the rotation angle of the dilepton system in the centre-of-mass
     *   system
     * - 7 = \f$x_q\f$, \f$w_X\f$ mappings, as used in the single- and double-dissociative
     *   cases only
     * \brief Compute the matrix element for a CE \f$\gamma\gamma\to\ell^{+}\ell^{-}\f$
     *  process
     */
    class GamGamLL : public GenericProcess
    {
      public:
        /// \brief Class constructor: set the mandatory parameters before integration and events generation
        /// \param[in] params General process parameters (nopt = Optimisation, legacy from LPAIR)
        explicit GamGamLL( const ParametersList& params = ParametersList() );
        ProcessPtr clone( const ParametersList& params ) const override {
          return ProcessPtr( new GamGamLL( *this ) );
        }

        void addEventContent() override;
        void beforeComputeWeight() override;
        double computeWeight() override;
        unsigned int numDimensions() const override;
        void setKinematics( const Kinematics& cuts ) override;
        void fillKinematics( bool ) override;
        /// Compute the ougoing proton remnant mass
        /// \param[in] x A random number (between 0 and 1)
        /// \param[in] outmass The maximal outgoing particles' invariant mass
        /// \param[in] lepmass The outgoing leptons' mass
        /// \param[out] dmx The size of the integration bin
        /// \return Mass of the outgoing proton remnant
        double computeOutgoingPrimaryParticlesMasses( double x, double outmass, double lepmass, double& dmx );
        /// Set all the kinematic variables for the outgoing proton remnants, and prepare the hadronisation
        /// \param[in] part Particle to "prepare" for the hadronisation to be performed
        void prepareHadronisation( Particle *part );

      private:
        /**
         * Calculate energies and momenta of the
         *  1st, 2nd (resp. the "proton-like" and the "electron-like" incoming particles),
         *  3rd (the "proton-like" outgoing particle),
         *  4th (the two-photons central system), and
         *  5th (the "electron-like" outgoing particle) particles in the overall centre-of-mass frame.
         * \brief Energies/momenta computation for the various particles, in the CM system
         * \return Success state of the operation
         */
        bool orient();
        /**
         * Compute the expression of the matrix element squared for the \f$\gamma\gamma\rightarrow\ell^{+}\ell^{-}\f$ process.
         * It returns the value of the convolution of the form factor or structure functions with the central two-photons matrix element squared.
         * \brief Computes the matrix element squared for the requested process
         * \return Full matrix element for the two-photon production of a pair of spin\f$-\frac{1}{2}-\f$point particles.
         *  It is noted as \f[
         *  M = \frac{1}{4bt_1 t_2}\sum_{i=1}^2\sum_{j=1}^2 u_i v_j t_{ij} = \frac{1}{4}\frac{u_1 v_1 t_{11}+u_2 v_1 t_{21}+u_1 v_2 t_{12}+u_2 v_2 t_{22}}{t_1 t_2 b}
         * \f] where \f$b\f$ = \a bb_ is defined in \a ComputeWeight as : \f[
         *  b = t_1 t_2+\left(w_{\gamma\gamma}\sin^2{\theta^{\rm CM}_6}+4m_\ell\cos^2{\theta^{\rm CM}_6}\right) p_g^2
         * \f]
         */
        double periPP( int, int );
        /**
         * Describe the kinematics of the process \f$p_1+p_2\to p_3+p_4+p_5\f$ in terms of Lorentz-invariant variables.
         * These variables (along with others) will then be fed into the \a PeriPP method (thus are essential for the evaluation of the full matrix element).
         * \return Success state of the operation
         */
        bool pickin();

        /// Internal switch for the optimised code version (LPAIR legacy ; unimplemented here)
        int n_opt_;
        pdgid_t pair_;

        Limits w_limits_;
        struct Masses
        {
          /// squared mass of the first proton-like outgoing particle
          double MX2 = 0.;
          /// squared mass of the second proton-like outgoing particle
          double MY2 = 0.;
          /// squared mass of the outgoing leptons
          double Ml2 = 0.;
          /// \f$\delta_2=m_1^2-m_2^2\f$ as defined in \cite Vermaseren:1982cz
          double w12 = 0.;
          /// \f$\delta_1=m_3^2-m_1^2\f$ as defined in \cite Vermaseren:1982cz
          double w31 = 0.;
          double dw31 = 0.;
          /// \f$\delta_4=m_5^2-m_2^2\f$ as defined in \cite Vermaseren:1982cz
          double w52 = 0.;
          double dw52 = 0.;
        } masses_;

        /// energy of the first proton-like incoming particle
        double ep1_;
        /// energy of the second proton-like incoming particle
        double ep2_;
        double p_cm_;

        /// energy of the two-photon central system
        double ec4_;
        /// 3-momentum norm of the two-photon central system
        double pc4_;
        /// mass of the two-photon central system
        double mc4_;
        /// squared mass of the two-photon central system
        double w4_;

        /// \f$p_{12} = \frac{1}{2}\left(s-m_{p_1}^2-m_{p_2}^2\right)\f$
        double p12_;
        double p1k2_, p2k1_;
        /// \f$p_{13} = -\frac{1}{2}\left(t_1-m_{p_1}^2-m_{p_3}^2\right)\f$
        double p13_;
        double p14_, p25_;

        double q1dq_, q1dq2_;

        double s1_, s2_;

        double epsi_;
        double g5_, g6_;
        double a5_, a6_;
        double bb_;

        double gram_;
        double dd1_, dd2_, dd3_;
        /// \f$\delta_5=m_4^2-t_1\f$ as defined in Vermaseren's paper
        /// \cite Vermaseren:1982cz for the full definition of this quantity
        double dd4_;
        double dd5_;
        /**
         * Invariant used to tame divergences in the matrix element computation. It is defined as
         * \f[\Delta = \left(p_1\cdot p_2\right)\left(q_1\cdot q_2\right)-\left(p_1\cdot q_2\right)\left(p_2\cdot q_1\right)\f]
         * with \f$p_i, q_i\f$ the 4-momenta associated to the incoming proton-like particle and to the photon emitted from it.
         */
        double delta_;
        double g4_;
        double sa1_, sa2_;

        double sl1_;

        /// cosine of the polar angle for the two-photons centre-of-mass system
        double cos_theta4_;
        /// sine of the polar angle for the two-photons centre-of-mass system
        double sin_theta4_;

        double al4_;
        double be4_;
        double de3_, de5_;
        double pt4_;

        /// Kinematics of the first incoming proton
        Particle::Momentum p1_lab_;
        /// Kinematics of the second incoming proton
        Particle::Momentum p2_lab_;
        /// Kinematics of the first outgoing proton
        Particle::Momentum p3_lab_;
        /// Kinematics of the two-photon system (in the two-proton CM)
        Particle::Momentum p4_lab_;
        /// Kinematics of the second outgoing proton
        Particle::Momentum p5_lab_;
        /// Kinematics of the first outgoing lepton (in the two-proton CM)
        Particle::Momentum p6_cm_;
        /// Kinematics of the second outgoing lepton (in the two-proton CM)
        Particle::Momentum p7_cm_;
        double jacobian_;

      private:
        /**
         * Define modified variables of integration to avoid peaks integrations (see \cite Vermaseren:1982cz for details)
         * Return a set of two modified variables of integration to maintain the stability of the integrant. These two new variables are :
         * - \f$y_{out} = x_{min}\left(\frac{x_{max}}{x_{min}}\right)^{exp}\f$ the new variable
         * - \f$\mathrm dy_{out} = x_{min}\left(\frac{x_{max}}{x_{min}}\right)^{exp}\log\frac{x_{min}}{x_{max}}\f$, the new variable's differential form
         * \brief Redefine the variables of integration in order to avoid the strong peaking of the integrant
         * \param[in] expo Exponant
         * \param[in] lim Min/maximal value of the variable
         * \param[in] var_name The variable name
         * \return A pair containing the value and the bin width the new variable definition
         * \note This method overrides the set of `mapxx` subroutines in ILPAIR, with a slight difference according to the sign of the
         *  \f$\mathrm dy_{out}\f$ parameter :
         *  - left unchanged :
         * > `mapw2`, `mapxq`, `mapwx`, `maps2`
         *  - opposite sign :
         * > `mapt1`, `mapt2`
         */
<<<<<<< HEAD
        void map( double expo, const Limits& lim, double& out, double& dout, const std::string& var_name = "" );
        void mapla( double y, double z, int u, const Limits& lim, double& x, double& d );
        std::shared_ptr<ff::Parameterisation> ff_p1_, ff_p2_;
=======
        std::pair<double,double> map( double expo, const Limits& lim, const std::string& var_name = "" );
        std::pair<double,double> mapla( double y, double z, int u, const Limits& lim );
        /// Compute the electric/magnetic form factors for the two considered \f$Q^{2}\f$ momenta transfers
        void formFactors( double q1, double q2, FormFactors& fp1, FormFactors& fp2 ) const;
>>>>>>> 256ead31
    };
  }
}

#endif<|MERGE_RESOLUTION|>--- conflicted
+++ resolved
@@ -203,16 +203,9 @@
          *  - opposite sign :
          * > `mapt1`, `mapt2`
          */
-<<<<<<< HEAD
-        void map( double expo, const Limits& lim, double& out, double& dout, const std::string& var_name = "" );
-        void mapla( double y, double z, int u, const Limits& lim, double& x, double& d );
-        std::shared_ptr<ff::Parameterisation> ff_p1_, ff_p2_;
-=======
         std::pair<double,double> map( double expo, const Limits& lim, const std::string& var_name = "" );
         std::pair<double,double> mapla( double y, double z, int u, const Limits& lim );
-        /// Compute the electric/magnetic form factors for the two considered \f$Q^{2}\f$ momenta transfers
-        void formFactors( double q1, double q2, FormFactors& fp1, FormFactors& fp2 ) const;
->>>>>>> 256ead31
+        std::shared_ptr<ff::Parameterisation> ff_p1_, ff_p2_;
     };
   }
 }
