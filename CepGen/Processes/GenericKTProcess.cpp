#include "CepGen/Processes/GenericKTProcess.h"

#include "CepGen/Core/Exception.h"
#include "CepGen/Core/ParametersList.h"

#include "CepGen/Event/Event.h"
#include "CepGen/StructureFunctions/StructureFunctions.h"
#include "CepGen/StructureFunctions/SigmaRatio.h"
#include "CepGen/Physics/Constants.h"
#include "CepGen/Physics/FormFactors.h"
#include "CepGen/Physics/PDG.h"
#include "CepGen/Physics/GluonGrid.h"

namespace CepGen
{
  namespace Process
  {
<<<<<<< HEAD
    std::string GenericKTProcess::kKMRInterpGridPath = "gluon_mmht2014nlo_Watt.dat";

    GenericKTProcess::GenericKTProcess( const std::string& name,
=======
    GenericKTProcess::GenericKTProcess( const ParametersList& params,
                                        const std::string& name,
>>>>>>> 3b609207
                                        const std::string& description,
                                        const std::array<PDG,2>& partons,
                                        const std::vector<PDG>& central ) :
      GenericProcess( name, description+" (kT-factorisation approach)" ),
      num_dimensions_( 0 ), kt_jacobian_( 0. ),
      qt1_( 0. ), phi_qt1_( 0. ), qt2_( 0. ), phi_qt2_( 0. ),
      kIntermediateParts( partons ), kProducedParts( central )
    {}

    void
    GenericKTProcess::addEventContent()
    {
      GenericProcess::setEventContent(
        { // incoming state
          { Particle::IncomingBeam1, PDG::Proton },
          { Particle::IncomingBeam2, PDG::Proton },
          { Particle::Parton1, kIntermediateParts[0] },
          { Particle::Parton2, kIntermediateParts[1] }
        },
        { // outgoing state
          { Particle::OutgoingBeam1, { PDG::Proton } },
          { Particle::OutgoingBeam2, { PDG::Proton } },
          { Particle::CentralSystem, kProducedParts }
        }
      );
      setExtraContent();
    }

    unsigned int
    GenericKTProcess::numDimensions() const
    {
      return num_dimensions_;
    }

    void
    GenericKTProcess::setKinematics( const Kinematics& kin )
    {
      cuts_ = kin;

      const Flux flux1 = (Flux)cuts_.incoming_beams.first.kt_flux,
                 flux2 = (Flux)cuts_.incoming_beams.second.kt_flux;

      //============================================================================================
      // ensure the first incoming flux is compatible with the kinematics mode
      //============================================================================================

      if ( ( cuts_.mode == Kinematics::Mode::ElasticElastic ||
             cuts_.mode == Kinematics::Mode::ElasticInelastic )
        && ( flux1 != Flux::P_Photon_Elastic ) ) {
        cuts_.incoming_beams.first.kt_flux = (unsigned short)Flux::P_Photon_Elastic;
        CG_DEBUG( "GenericKTProcess:kinematics" )
          << "Set the kt flux for first incoming photon to \""
          << cuts_.incoming_beams.first.kt_flux << "\".";
      }
      else if ( flux1 != Flux::P_Photon_Inelastic
             && flux1 != Flux::P_Photon_Inelastic_Budnev ) {
        cuts_.incoming_beams.first.kt_flux = (unsigned short)Flux::P_Photon_Inelastic_Budnev;
        CG_DEBUG( "GenericKTProcess:kinematics" )
          << "Set the kt flux for first incoming photon to \""
          << cuts_.incoming_beams.first.kt_flux << "\".";
      }

      //============================================================================================
      // ensure the second incoming flux is compatible with the kinematics mode
      //============================================================================================

      if ( ( cuts_.mode == Kinematics::Mode::ElasticElastic ||
             cuts_.mode == Kinematics::Mode::InelasticElastic )
        && ( flux2 != Flux::P_Photon_Elastic ) ) {
        cuts_.incoming_beams.second.kt_flux = (unsigned short)Flux::P_Photon_Elastic;
        CG_DEBUG( "GenericKTProcess:kinematics" )
          << "Set the kt flux for second incoming photon to \""
          << cuts_.incoming_beams.second.kt_flux << "\".";
      }
      else if ( flux2 != Flux::P_Photon_Inelastic
             && flux2 != Flux::P_Photon_Inelastic_Budnev ) {
        cuts_.incoming_beams.second.kt_flux = (unsigned short)Flux::P_Photon_Inelastic_Budnev;
        CG_DEBUG( "GenericKTProcess:kinematics" )
          << "Set the kt flux for second incoming photon to \""
          << cuts_.incoming_beams.second.kt_flux << "\".";
      }

      //============================================================================================
      // initialise the "constant" (wrt x) part of the Jacobian
      //============================================================================================

      kt_jacobian_ = 1.;
      num_dimensions_ = 0;
      mapped_variables_.clear();

      //============================================================================================
      // register the incoming partons' variables
      //============================================================================================

      registerVariable( qt1_, Mapping::logarithmic, cuts_.cuts.initial.qt, { 1.e-10, 500. }, "First incoming parton virtuality" );
      registerVariable( qt2_, Mapping::logarithmic, cuts_.cuts.initial.qt, { 1.e-10, 500. }, "Second incoming parton virtuality" );
      registerVariable( phi_qt1_, Mapping::linear, cuts_.cuts.initial.phi_qt, { 0., 2.*M_PI }, "First incoming parton azimuthal angle" );
      registerVariable( phi_qt2_, Mapping::linear, cuts_.cuts.initial.phi_qt, { 0., 2.*M_PI }, "Second incoming parton azimuthal angle" );

      //============================================================================================
      // register all process-dependent variables
      //============================================================================================

      preparePhaseSpace();

      //============================================================================================
      // register the outgoing remnants' variables
      //============================================================================================

      MX_ = MY_ = event_->getOneByRole( Particle::IncomingBeam1 ).mass();
      if ( cuts_.mode == Kinematics::Mode::InelasticElastic || cuts_.mode == Kinematics::Mode::InelasticInelastic )
        registerVariable( MX_, Mapping::square, cuts_.cuts.remnants.mass_single, { 1.07, 1000. }, "Positive z proton remnant mass" );
      if ( cuts_.mode == Kinematics::Mode::ElasticInelastic || cuts_.mode == Kinematics::Mode::InelasticInelastic )
        registerVariable( MY_, Mapping::square, cuts_.cuts.remnants.mass_single, { 1.07, 1000. }, "Negative z proton remnant mass" );

      prepareKinematics();
      kKMRInterpGridPath = cuts_.kmr_grid_path;
    }

    double
    GenericKTProcess::computeWeight()
    {
      if ( mapped_variables_.size() == 0 )
        throw CG_FATAL( "GenericKTProcess:weight" )
          << "No variables are mapped with this process!";
      if ( kt_jacobian_ == 0. )
        throw CG_FATAL( "GenericKTProcess:weight" )
          << "Point-independant component of the Jacobian for this "
          << "kt-factorised process is null.\n\t"
          << "Please check the validity of the phase space!";

      //============================================================================================
      // generate and initialise all variables, and auxiliary (x-dependent) part of the Jacobian
      // for this phase space point.
      //============================================================================================

      const double aux_jacobian = generateVariables();
      if ( aux_jacobian <= 0. )
        return 0.;

      //============================================================================================
      // compute the integrand and combine together into a single weight for the phase space point.
      //============================================================================================

      const double integrand = computeKTFactorisedMatrixElement();
      if ( integrand <= 0. )
        return 0.;

      const double weight = ( kt_jacobian_*aux_jacobian ) * integrand;

      CG_DEBUG_LOOP( "GenericKTProcess:weight" )
        << "Jacobian = " << kt_jacobian_ << " * " << aux_jacobian
        << "\n\tIntegrand = " << integrand
        << "\n\tdW = " << weight << ".";

      return weight;
    }

    const double GenericKTProcess::kMinFlux = 1.e-20;

    std::pair<double,double>
    GenericKTProcess::incomingFluxes( double x1, double q1t2, double x2, double q2t2 ) const
    {
      //--- compute fluxes according to modelling specified in parameters card
      std::pair<double,double> fluxes = {
        std::max( flux( (Flux)cuts_.incoming_beams.first.kt_flux, x1, q1t2, *cuts_.structure_functions, MX_ ), kMinFlux ),
        std::max( flux( (Flux)cuts_.incoming_beams.second.kt_flux, x2, q2t2, *cuts_.structure_functions, MY_ ), kMinFlux )
      };

      CG_DEBUG_LOOP( "GenericKTProcess:fluxes" )
        << "KT fluxes: " << fluxes.first << " / " << fluxes.second << ".";
      return fluxes;
    }

    void
    GenericKTProcess::registerVariable( double& out, const Mapping& type,
                                        const Limits& in, Limits default_limits,
                                        const char* description )
    {
      Limits lim = in;
      out = 0.; // reset the variable
      if ( !in.valid() ) {
        CG_DEBUG( "GenericKTProcess:registerVariable" )
          << description << " could not be retrieved from the user configuration!\n\t"
          << "Setting it to the default value: " << default_limits << ".";
        lim = default_limits;
      }
      if ( type == Mapping::logarithmic )
        lim = {
          std::max( log( lim.min() ), -10. ),
          std::min( log( lim.max() ), +10. )
        };
      mapped_variables_.emplace_back( MappingVariable{ description, lim, out, type, num_dimensions_++ } );
      switch ( type ) {
        case Mapping::square:
          kt_jacobian_ *= 2.*lim.range();
          break;
        default:
          kt_jacobian_ *= lim.range();
          break;
      }
      CG_DEBUG( "GenericKTProcess:registerVariable" )
        << description << " has been mapped to variable " << num_dimensions_ << ".\n\t"
        << "Allowed range for integration: " << lim << ".\n\t"
        << "Variable integration mode: " << type << ".";
    }

    void
    GenericKTProcess::dumpVariables() const
    {
      std::ostringstream os;
      for ( const auto& var : mapped_variables_ )
        os << "\n\t(" << var.index << ") " << var.type << " mapping (" << var.description << ") in range " << var.limits;
      CG_INFO( "GenericKTProcess:dumpVariables" )
        << "List of variables handled by this kt-factorised process:"
        << os.str();
    }

    double
    GenericKTProcess::generateVariables() const
    {
      double jacobian = 1.;
      for ( const auto& cut : mapped_variables_ ) {
        if ( !cut.limits.valid() )
          continue;
        const double xv = x( cut.index ); // between 0 and 1
        switch ( cut.type ) {
          case Mapping::linear: {
            cut.variable = cut.limits.x( xv );
          } break;
          case Mapping::logarithmic: {
            cut.variable = exp( cut.limits.x( xv ) );
            jacobian *= cut.variable;
          } break;
          case Mapping::square: {
            cut.variable = cut.limits.x( xv );
            jacobian *= cut.variable;
          } break;
        }
      }
      if ( CG_EXCEPT_MATCH( "KtProcess:vars", debugInsideLoop ) ) {
        std::ostringstream oss;
        for ( const auto& cut : mapped_variables_ ) {
          oss << "variable " << cut.index
              << " in range " << std::left << std::setw( 20 ) << cut.limits << std::right
              << " has value " << cut.variable << "\n\t";
        }
        CG_DEBUG_LOOP( "KtProcess:vars" ) << oss.str();
      }
      return jacobian;
    }

    void
    GenericKTProcess::fillKinematics( bool )
    {
      fillCentralParticlesKinematics(); // process-dependent!
      fillPrimaryParticlesKinematics();
    }

    void
    GenericKTProcess::fillPrimaryParticlesKinematics()
    {
      //============================================================================================
      //     outgoing protons
      //============================================================================================

      Particle& op1 = event_->getOneByRole( Particle::OutgoingBeam1 ),
               &op2 = event_->getOneByRole( Particle::OutgoingBeam2 );

      op1.setMomentum( PX_ );
      op2.setMomentum( PY_ );

      switch ( cuts_.mode ) {
        case Kinematics::Mode::ElasticElastic:
          op1.setStatus( Particle::Status::FinalState );
          op2.setStatus( Particle::Status::FinalState );
          break;
        case Kinematics::Mode::ElasticInelastic:
          op1.setStatus( Particle::Status::FinalState );
          op2.setStatus( Particle::Status::Unfragmented ); op2.setMass( MY_ );
          break;
        case Kinematics::Mode::InelasticElastic:
          op1.setStatus( Particle::Status::Unfragmented ); op1.setMass( MX_ );
          op2.setStatus( Particle::Status::FinalState );
          break;
        case Kinematics::Mode::InelasticInelastic:
          op1.setStatus( Particle::Status::Unfragmented ); op1.setMass( MX_ );
          op2.setStatus( Particle::Status::Unfragmented ); op2.setMass( MY_ );
          break;
        default: {
          throw CG_FATAL( "GenericKTProcess" )
            << "This kT factorisation process is intended for p-on-p collisions! Aborting.";
        } break;
      }

      //============================================================================================
      //     incoming partons (photons, pomerons, ...)
      //============================================================================================

      Particle& g1 = event_->getOneByRole( Particle::Parton1 );
      g1.setMomentum( event_->getOneByRole( Particle::IncomingBeam1 ).momentum()-PX_, true );

      Particle& g2 = event_->getOneByRole( Particle::Parton2 );
      g2.setMomentum( event_->getOneByRole( Particle::IncomingBeam2 ).momentum()-PY_, true );

      //============================================================================================
      //     two-parton system
      //============================================================================================

      event_->getOneByRole( Particle::Intermediate ).setMomentum( g1.momentum()+g2.momentum() );
    }

    double
    GenericKTProcess::flux( const Flux& type, double x, double kt2, StructureFunctions& sf, double mx )
    {
      switch ( type ) {
        case Flux::P_Photon_Elastic: {
          const double x2 = x*x;
          const double q2min = x2*mp2_/( 1.-x ), q2 = q2min + kt2/( 1.-x );

          // electromagnetic form factors
          const auto& ff = FormFactors::protonElastic( q2 );

          const double ela1 = ( 1.-x )*( 1.-q2min/q2 );
          //const double ela3 = 1.-( q2-kt2 )/q2;

          return Constants::alphaEM*M_1_PI*( 1.-x )/q2*( ela1*ff.FE + 0.5*x2*ff.FM );
        } break;
        case Flux::P_Photon_Inelastic_Budnev: {
          const double mx2 = mx*mx, x2 = x*x;
          const double q2min = ( x*( mx2-mp2_ ) + x2*mp2_ )/( 1.-x ), q2 = q2min + kt2/( 1.-x );
          const double xbj = q2 / ( q2+mx2-mp2_ );

          // structure functions
          auto& str_fun = sf( xbj, q2 );
          str_fun.computeFL( xbj, q2 );

          const double f_D = str_fun.F2/( q2+mx2-mp2_ ) * ( 1.-x )*( 1.-q2min/q2 );
          const double f_C = str_fun.F1( xbj, q2 ) * 2./q2;

          return Constants::alphaEM*M_1_PI*( 1.-x )/q2*( f_D+0.5*x2*f_C );
        } break;
        case Flux::P_Gluon_KMR: {
          const double logx = log10( x ), logq2 = log10( kt2 ), logmu2 = 2.*log10( mx );
          return kmr::GluonGrid::get( kKMRInterpGridPath.c_str() )( logq2, logx, logmu2 );
        } break;
        default:
          throw CG_FATAL( "GenericKTProcess:flux" ) << "Invalid flux type: " << type;
      }
      return 0.;
    }

    double
    GenericKTProcess::flux( const Flux& type, double kt2, double x, const Kinematics::HeavyIon& hi )
    {
      switch ( type ) {
        case Flux::HI_Photon_Elastic: {
          const double r_a = 1.1*std::pow( hi.A, 1./3 ), a0 = 0.7, m_a = hi.A*mp_;
          const double q2_ela = ( kt2+x*x*m_a*m_a )/( 1.-x ), cons = sqrt( q2_ela )/0.1973;
          const double tau = cons*r_a, tau1 = cons*a0;
          // "Realistic nuclear form-factor" as used in STARLIGHT
          const double ff1 = 3.*( sin( tau )-tau*cos( tau ) )/pow( tau+1.e-10, 3 ), ff2 = 1./( 1.+tau1*tau1 );
          const double ela1 = pow( kt2/( kt2+x*x*m_a*m_a ), 2 ), ela2 = pow( ff1*ff2, 2 )/*, ela3 = 1.-( q2_ela-kt2 )/q2_ela*/;
          return hi.Z*hi.Z*Constants::alphaEM*M_1_PI*ela1*ela2/q2_ela;
        } break;
        default:
          throw CG_FATAL("GenericKTProcess:flux") << "Invalid flux type: " << type;
      }
      return 0.;
    }

    std::ostream&
    operator<<( std::ostream& os, const GenericKTProcess::Flux& type )
    {
      switch ( type ) {
        case GenericKTProcess::Flux::P_Photon_Elastic:
          return os << "elastic photon from proton";
        case GenericKTProcess::Flux::P_Photon_Inelastic:
          return os << "inelastic photon from proton";
        case GenericKTProcess::Flux::P_Photon_Inelastic_Budnev:
          return os << "inelastic photon from proton (Budnev)";
        case GenericKTProcess::Flux::P_Gluon_KMR:
          return os << "elastic gluon from proton (KMR)";
        case GenericKTProcess::Flux::HI_Photon_Elastic:
          return os << "elastic photon from HI";
      }
      return os;
    }

    std::ostream&
    operator<<( std::ostream& os, const GenericKTProcess::Mapping& type )
    {
      switch ( type ) {
        case GenericKTProcess::Mapping::linear: return os << "linear";
        case GenericKTProcess::Mapping::logarithmic: return os << "logarithmic";
        case GenericKTProcess::Mapping::square: return os << "squared";
      }
      return os;
    }
  }
}<|MERGE_RESOLUTION|>--- conflicted
+++ resolved
@@ -15,14 +15,10 @@
 {
   namespace Process
   {
-<<<<<<< HEAD
     std::string GenericKTProcess::kKMRInterpGridPath = "gluon_mmht2014nlo_Watt.dat";
 
-    GenericKTProcess::GenericKTProcess( const std::string& name,
-=======
     GenericKTProcess::GenericKTProcess( const ParametersList& params,
                                         const std::string& name,
->>>>>>> 3b609207
                                         const std::string& description,
                                         const std::array<PDG,2>& partons,
                                         const std::vector<PDG>& central ) :
