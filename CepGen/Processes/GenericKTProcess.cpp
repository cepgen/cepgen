#include "CepGen/Processes/GenericKTProcess.h"

#include "CepGen/StructureFunctions/StructureFunctions.h"
#include "CepGen/StructureFunctions/SigmaRatio.h"

#include "CepGen/Core/Exception.h"

#include "CepGen/Physics/Constants.h"
#include "CepGen/Physics/FormFactors.h"
#include "CepGen/Physics/PDG.h"

#ifdef KMR_FLUX
extern "C" {
  extern void f_inter_kmr_fg_( double& rx, double& rkt2, double& rmu2, int& iread, double& parton);
  // common/transferg/filename,fmap_kmr_fg(140,140,140)
  extern struct {
    char filename[256];
    double fmap_kmr_fg[140][140][140];
  } transferg_;
}
#endif

namespace CepGen
{
  namespace Process
  {
    bool GenericKTProcess::kKMRInterpLoaded = false;
    std::string GenericKTProcess::kKMRInterpGridPath = "gluon_mmht2014nlo_Watt.dat";

    GenericKTProcess::GenericKTProcess( const std::string& name,
                                        const std::string& description,
                                        const std::array<PDG,2>& partons,
                                        const std::vector<PDG>& central ) :
      GenericProcess( name, description+" (kT-factorisation approach)" ),
      num_dimensions_( 0 ), kt_jacobian_( 0. ),
      qt1_( 0. ), phi_qt1_( 0. ),
      qt2_( 0. ), phi_qt2_( 0. ),
      flux1_( 0. ), flux2_( 0. ),
      kIntermediateParts( partons ), kProducedParts( central )
    {}

    void
    GenericKTProcess::addEventContent()
    {
      GenericProcess::setEventContent(
        { // incoming state
          { Particle::IncomingBeam1, PDG::Proton },
          { Particle::IncomingBeam2, PDG::Proton },
          { Particle::Parton1, kIntermediateParts[0] },
          { Particle::Parton2, kIntermediateParts[1] }
        },
        { // outgoing state
          { Particle::OutgoingBeam1, { PDG::Proton } },
          { Particle::OutgoingBeam2, { PDG::Proton } },
          { Particle::CentralSystem, kProducedParts }
        }
      );
      setExtraContent();
    }

    unsigned int
    GenericKTProcess::numDimensions( const Kinematics::Mode& ) const
    {
      return num_dimensions_;
    }

    void
    GenericKTProcess::setKinematics( const Kinematics& kin )
    {
      cuts_ = kin;

      //============================================================================================
      // initialise the "constant" (wrt x) part of the Jacobian
      //============================================================================================

      kt_jacobian_ = 1.;
      num_dimensions_ = 0;
      mapped_variables_.clear();

      //============================================================================================
      // register the incoming partons' variables
      //============================================================================================

      registerVariable( qt1_, Mapping::logarithmic, cuts_.cuts.initial.qt, { 1.e-10, 500. }, "First incoming parton virtuality" );
      registerVariable( qt2_, Mapping::logarithmic, cuts_.cuts.initial.qt, { 1.e-10, 500. }, "Second incoming parton virtuality" );
      registerVariable( phi_qt1_, Mapping::linear, cuts_.cuts.initial.phi_qt, { 0., 2.*M_PI }, "First incoming parton azimuthal angle" );
      registerVariable( phi_qt2_, Mapping::linear, cuts_.cuts.initial.phi_qt, { 0., 2.*M_PI }, "Second incoming parton azimuthal angle" );

      //============================================================================================
      // register all process-dependent variables
      //============================================================================================

      preparePhaseSpace();

      //============================================================================================
      // register the outgoing remnants' variables
      //============================================================================================

      MX_ = MY_ = event_->getOneByRole( Particle::IncomingBeam1 ).mass();
      if ( cuts_.mode == Kinematics::Mode::InelasticElastic || cuts_.mode == Kinematics::Mode::InelasticInelastic )
        registerVariable( MX_, Mapping::square, cuts_.cuts.remnants.mass_single, { 1.07, 1000. }, "Positive z proton remnant mass" );
      if ( cuts_.mode == Kinematics::Mode::ElasticInelastic || cuts_.mode == Kinematics::Mode::InelasticInelastic )
        registerVariable( MY_, Mapping::square, cuts_.cuts.remnants.mass_single, { 1.07, 1000. }, "Negative z proton remnant mass" );

      prepareKinematics();
      kKMRInterpGridPath = cuts_.kmr_grid_path;
    }

    double
    GenericKTProcess::computeWeight()
    {
      if ( mapped_variables_.size() == 0 )
        throw CG_FATAL( "GenericKTProcess:weight" )
          << "No variables are mapped with this process!";
      if ( kt_jacobian_ == 0. )
        throw CG_FATAL( "GenericKTProcess:weight" )
          << "Point-independant component of the Jacobian for this "
          << "kt-factorised process is null.\n\t"
          << "Please check the validity of the phase space!";

      //============================================================================================
      // generate and initialise all variables, and auxiliary (x-dependent) part of the Jacobian
      // for this phase space point.
      //============================================================================================

      const double aux_jacobian = generateVariables();
      if ( aux_jacobian <= 0. )
        return 0.;

      //============================================================================================
      // compute the integrand and combine together into a single weight for the phase space point.
      //============================================================================================

      const double integrand = computeKTFactorisedMatrixElement();
      if ( integrand <= 0. )
        return 0.;

      const double weight = ( kt_jacobian_*aux_jacobian ) * integrand;

      CG_DEBUG_LOOP( "GenericKTProcess:weight" )
        << "Jacobian = " << kt_jacobian_ << " * " << aux_jacobian
        << "\n\tIntegrand = " << integrand
        << "\n\tdW = " << weight << ".";

      return weight;
    }

    const double GenericKTProcess::kMinFlux = 1.e-20;

    void
    GenericKTProcess::computeIncomingFluxes( double x1, double q1t2, double x2, double q2t2 )
    {
      flux1_ = flux2_ = 0.;
      switch ( cuts_.mode ) {
        case Kinematics::Mode::ElasticElastic:
          flux1_ = flux( Flux::ElasticBudnev, q1t2, x1, *cuts_.structure_functions );
          flux2_ = flux( Flux::ElasticBudnev, q2t2, x2, *cuts_.structure_functions );
          break;
        case Kinematics::Mode::ElasticInelastic:
          flux1_ = flux( Flux::ElasticBudnev, q1t2, x1, *cuts_.structure_functions );
          flux2_ = flux( Flux::InelasticBudnev, q2t2, x2, *cuts_.structure_functions, MY_ );
          break;
        case Kinematics::Mode::InelasticElastic:
          flux1_ = flux( Flux::InelasticBudnev, q1t2, x1, *cuts_.structure_functions, MX_ );
          flux2_ = flux( Flux::ElasticBudnev, q2t2, x2, *cuts_.structure_functions );
          break;
        case Kinematics::Mode::InelasticInelastic:
          flux1_ = flux( Flux::InelasticBudnev, q1t2, x1, *cuts_.structure_functions, MX_ );
          flux2_ = flux( Flux::InelasticBudnev, q2t2, x2, *cuts_.structure_functions, MY_ );
          break;
        default:
          throw CG_FATAL( "GenericKTProcess" ) << "Invalid kinematics mode selected!";
      }
      flux1_ = std::max( flux1_, kMinFlux );
      flux2_ = std::max( flux2_, kMinFlux );
      CG_DEBUG_LOOP( "GenericKTProcess" ) << "Form factors: " << flux1_ << " / " << flux2_ << ".";
    }

    void
    GenericKTProcess::registerVariable( double& out, const Mapping& type,
                                        const Limits& in, Limits default_limits,
                                        const char* description )
    {
      Limits lim = in;
      out = 0.; // reset the variable
      if ( !in.valid() ) {
        CG_DEBUG( "GenericKTProcess:registerVariable" )
          << description << " could not be retrieved from the user configuration!\n\t"
          << "Setting it to the default value: " << default_limits << ".";
        lim = default_limits;
      }
      if ( type == Mapping::logarithmic )
        lim = {
          std::max( log( lim.min() ), -10. ),
          std::min( log( lim.max() ), +10. )
        };
      mapped_variables_.emplace_back( MappingVariable{ description, lim, out, type, num_dimensions_++ } );
      switch ( type ) {
        case Mapping::square:
          kt_jacobian_ *= 2.*lim.range();
          break;
        default:
          kt_jacobian_ *= lim.range();
          break;
      }
      CG_DEBUG( "GenericKTProcess:registerVariable" )
        << description << " has been mapped to variable " << num_dimensions_ << ".\n\t"
        << "Allowed range for integration: " << lim << ".\n\t"
        << "Variable integration mode: " << type << ".";
    }

    void
    GenericKTProcess::dumpVariables() const
    {
      std::ostringstream os;
      for ( const auto& var : mapped_variables_ )
        os << "\n\t(" << var.index << ") " << var.type << " mapping (" << var.description << ") in range " << var.limits;
      CG_INFO( "GenericKTProcess:dumpVariables" )
        << "List of variables handled by this kt-factorised process:"
        << os.str();
    }

    double
    GenericKTProcess::generateVariables() const
    {
      double jacobian = 1.;
      for ( const auto& cut : mapped_variables_ ) {
        if ( !cut.limits.valid() )
          continue;
        const double xv = x( cut.index ); // between 0 and 1
        switch ( cut.type ) {
          case Mapping::linear: {
            cut.variable = cut.limits.x( xv );
          } break;
          case Mapping::logarithmic: {
            cut.variable = exp( cut.limits.x( xv ) );
            jacobian *= cut.variable;
          } break;
          case Mapping::square: {
            cut.variable = cut.limits.x( xv );
            jacobian *= cut.variable;
          } break;
        }
      }
      if ( CG_EXCEPT_MATCH( "KtProcess:vars", debugInsideLoop ) ) {
        std::ostringstream oss;
        for ( const auto& cut : mapped_variables_ ) {
          oss << "variable " << cut.index
              << " in range " << std::left << std::setw( 20 ) << cut.limits << std::right
              << " has value " << cut.variable << "\n\t";
        }
        CG_DEBUG_LOOP( "KtProcess:vars" ) << oss.str();
      }
      return jacobian;
    }

    void
    GenericKTProcess::fillKinematics( bool )
    {
      fillCentralParticlesKinematics(); // process-dependent!
      fillPrimaryParticlesKinematics();
    }

    void
    GenericKTProcess::fillPrimaryParticlesKinematics()
    {
      //============================================================================================
      //     outgoing protons
      //============================================================================================

      Particle& op1 = event_->getOneByRole( Particle::OutgoingBeam1 ),
               &op2 = event_->getOneByRole( Particle::OutgoingBeam2 );

      op1.setMomentum( PX_ );
      op2.setMomentum( PY_ );

      switch ( cuts_.mode ) {
        case Kinematics::Mode::ElasticElastic:
          op1.setStatus( Particle::FinalState );
          op2.setStatus( Particle::FinalState );
          break;
        case Kinematics::Mode::ElasticInelastic:
          op1.setStatus( Particle::FinalState );
          op2.setStatus( Particle::Unfragmented ); op2.setMass( MY_ );
          break;
        case Kinematics::Mode::InelasticElastic:
          op1.setStatus( Particle::Unfragmented ); op1.setMass( MX_ );
          op2.setStatus( Particle::FinalState );
          break;
        case Kinematics::Mode::InelasticInelastic:
          op1.setStatus( Particle::Unfragmented ); op1.setMass( MX_ );
          op2.setStatus( Particle::Unfragmented ); op2.setMass( MY_ );
          break;
        default: {
          throw CG_FATAL( "GenericKTProcess" )
            << "This kT factorisation process is intended for p-on-p collisions! Aborting.";
        } break;
      }

      //============================================================================================
      //     incoming partons (photons, pomerons, ...)
      //============================================================================================

      Particle& g1 = event_->getOneByRole( Particle::Parton1 );
      g1.setMomentum( event_->getOneByRole( Particle::IncomingBeam1 ).momentum()-PX_, true );
      g1.setStatus( Particle::Incoming );

      Particle& g2 = event_->getOneByRole( Particle::Parton2 );
      g2.setMomentum( event_->getOneByRole( Particle::IncomingBeam2 ).momentum()-PY_, true );
      g2.setStatus( Particle::Incoming );

      //============================================================================================
      //     two-parton system
      //============================================================================================

      event_->getOneByRole( Particle::Intermediate ).setMomentum( g1.momentum()+g2.momentum() );
    }

    double
    GenericKTProcess::flux( const Flux& type, double kt2, double x, StructureFunctions& sf, double mx )
    {
<<<<<<< HEAD
      switch ( type ) {
        case Flux::ElasticBudnev: {
          const double Q2_min = x*x*mp2_/( 1.-x ), Q2_ela = ( kt2+x*x*mp2_ )/( 1.-x );
          const FormFactors ff = FormFactors::ProtonElastic( Q2_ela );
          const double ela1 = ( 1.-x )*( 1.-Q2_min/Q2_ela );
          //const double ela3 = 1.-( Q2_ela-kt2 )/Q2_ela;
          const double f_ela = Constants::alphaEM*M_1_PI/kt2*( ela1*ff.FE + 0.5*x*x*ff.FM );
          // last factor below the Jacobian from dQ^2/Q^2 --> dkT^2/kT^2*(kT^2/Q^2)
          return f_ela*( 1.-x )*kt2 / Q2_ela;
        }
        case Flux::InelasticBudnev: {
          const double mx2 = mx*mx;
          // F2 structure function
          const double Q2min = 1. / ( 1.-x )*( x*( mx2-mp2_ ) + x*x*mp2_ ),
                       Q2 = Q2min + kt2/( 1.-x );
          const double xbj = Q2 / ( Q2 + mx2 - mp2_ );
          auto& str_fun = sf( Q2, xbj );
          str_fun.computeFL( Q2, xbj );
          const double term1 = ( 1.-x )*( 1.-Q2min/Q2 );
          const double f_D = str_fun.F2/( mx2 + Q2 - mp2_ ) * term1;
          const double f_C = str_fun.F1( Q2, xbj ) * 2./Q2;
          return Constants::alphaEM*M_1_PI*( 1.-x )/Q2*( f_D+0.5*x*x*f_C );
        }
        case Flux::GluonKMR: {
#ifdef KMR_FLUX
          double logx = log10( x ), logq2 = log10( kt2 ), logmu2 = 2.*log10( mx ), fg = 0.;
          if ( !kKMRInterpLoaded ) {
            CG_INFO("GenericKTProcess:flux") << "Loading KMR interpolation grid from \"" << kKMRInterpGridPath << "\".";
            strncpy( transferg_.filename, kKMRInterpGridPath.c_str(), 256 );
            int iread = 0;
            f_inter_kmr_fg_( logx, logq2, logmu2, iread, fg );
            kKMRInterpLoaded = true;
          }
          int iread = 1;
          f_inter_kmr_fg_( logx, logq2, logmu2, iread, fg );
          return fg;
#else
          throw CG_FATAL("GenericKTProcess:flux") << "KMR gluon fluxes are not linked to this instance!";
#endif
        }
        default:
          throw CG_FATAL("GenericKTProcess:flux") << "Invalid flux type: " << type;
      }
      return 0.;
=======
      const double Q2_min = x*x*mp2_/( 1.-x ), Q2_ela = ( kt2+x*x*mp2_ )/( 1.-x );
      const FormFactors ff = FormFactors::protonElastic( Q2_ela );
      const double ela1 = ( 1.-x )*( 1.-Q2_min/Q2_ela );
      //const double ela3 = 1.-( Q2_ela-kt2 )/Q2_ela;

      const double f_ela = Constants::alphaEM*M_1_PI/kt2*( ela1*ff.FE + 0.5*x*x*ff.FM );

      // last factor below the Jacobian from dQ^2/Q^2 --> dkT^2/kT^2*(kT^2/Q^2)
      return f_ela*( 1.-x )*kt2 / Q2_ela;
>>>>>>> 7ed4d55f
    }

    double
    GenericKTProcess::flux( const Flux& type, double kt2, double x, const Kinematics::HeavyIon& hi )
    {
<<<<<<< HEAD
      switch ( type ) {
        case Flux::HIElastic: {
          const double r_a = 1.1*std::pow( hi.A, 1./3 ), a0 = 0.7, m_a = hi.A*mp_;
          const double q2_ela = ( kt2+x*x*m_a*m_a )/( 1.-x ), cons = sqrt( q2_ela )/0.1973;
          const double tau = cons*r_a, tau1 = cons*a0;
          // "Realistic nuclear form-factor" as used in STARLIGHT
          const double ff1 = 3.*( sin( tau )-tau*cos( tau ) )/pow( tau+1.e-10, 3 ), ff2 = 1./( 1.+tau1*tau1 );
          const double ela1 = pow( kt2/( kt2+x*x*m_a*m_a ), 2 ), ela2 = pow( ff1*ff2, 2 )/*, ela3 = 1.-( q2_ela-kt2 )/q2_ela*/;
          return hi.Z*hi.Z*Constants::alphaEM*M_1_PI*ela1*ela2/q2_ela;
        }
        default:
          throw CG_FATAL("GenericKTProcess:flux") << "Invalid flux type: " << type;
      }
      return 0.;
    }
=======
      const double mx2 = mx*mx;

      // F2 structure function
      const double Q2min = 1. / ( 1.-x )*( x*( mx2-mp2_ ) + x*x*mp2_ ),
                   Q2 = Q2min + kt2/( 1.-x );
      const double xbj = Q2 / ( Q2 + mx2 - mp2_ );

      sf = sf( Q2, xbj );
      sf.computeFL( Q2, xbj );

      const double term1 = ( 1.-x )*( 1.-Q2min/Q2 );

      const double f_D = sf.F2/( mx2 + Q2 - mp2_ ) * term1;
      const double f_C = sf.F1( Q2, xbj ) * 2./Q2;
>>>>>>> 7ed4d55f

    std::ostream&
    operator<<( std::ostream& os, const GenericKTProcess::Flux& type )
    {
      switch ( type ) {
        case GenericKTProcess::Flux::Elastic: return os << "[p] Elastic";
        case GenericKTProcess::Flux::Inelastic: return os << "[p] Inelastic";
        case GenericKTProcess::Flux::ElasticBudnev: return os << "[p] Budnev elastic";
        case GenericKTProcess::Flux::InelasticBudnev: return os << "[p] Budnev inelastic";
        case GenericKTProcess::Flux::GluonKMR: return os << "[p] Gluon (KMR)";
        case GenericKTProcess::Flux::HIElastic: return os << "[HI] Elastic";
      }
      return os;
    }

    std::ostream&
    operator<<( std::ostream& os, const GenericKTProcess::Mapping& type )
    {
      switch ( type ) {
        case GenericKTProcess::Mapping::linear: return os << "linear";
        case GenericKTProcess::Mapping::logarithmic: return os << "logarithmic";
        case GenericKTProcess::Mapping::square: return os << "squared";
      }
      return os;
    }
  }
}<|MERGE_RESOLUTION|>--- conflicted
+++ resolved
@@ -319,11 +319,10 @@
     double
     GenericKTProcess::flux( const Flux& type, double kt2, double x, StructureFunctions& sf, double mx )
     {
-<<<<<<< HEAD
       switch ( type ) {
         case Flux::ElasticBudnev: {
           const double Q2_min = x*x*mp2_/( 1.-x ), Q2_ela = ( kt2+x*x*mp2_ )/( 1.-x );
-          const FormFactors ff = FormFactors::ProtonElastic( Q2_ela );
+          const FormFactors ff = FormFactors::protonElastic( Q2_ela );
           const double ela1 = ( 1.-x )*( 1.-Q2_min/Q2_ela );
           //const double ela3 = 1.-( Q2_ela-kt2 )/Q2_ela;
           const double f_ela = Constants::alphaEM*M_1_PI/kt2*( ela1*ff.FE + 0.5*x*x*ff.FM );
@@ -364,23 +363,11 @@
           throw CG_FATAL("GenericKTProcess:flux") << "Invalid flux type: " << type;
       }
       return 0.;
-=======
-      const double Q2_min = x*x*mp2_/( 1.-x ), Q2_ela = ( kt2+x*x*mp2_ )/( 1.-x );
-      const FormFactors ff = FormFactors::protonElastic( Q2_ela );
-      const double ela1 = ( 1.-x )*( 1.-Q2_min/Q2_ela );
-      //const double ela3 = 1.-( Q2_ela-kt2 )/Q2_ela;
-
-      const double f_ela = Constants::alphaEM*M_1_PI/kt2*( ela1*ff.FE + 0.5*x*x*ff.FM );
-
-      // last factor below the Jacobian from dQ^2/Q^2 --> dkT^2/kT^2*(kT^2/Q^2)
-      return f_ela*( 1.-x )*kt2 / Q2_ela;
->>>>>>> 7ed4d55f
     }
 
     double
     GenericKTProcess::flux( const Flux& type, double kt2, double x, const Kinematics::HeavyIon& hi )
     {
-<<<<<<< HEAD
       switch ( type ) {
         case Flux::HIElastic: {
           const double r_a = 1.1*std::pow( hi.A, 1./3 ), a0 = 0.7, m_a = hi.A*mp_;
@@ -396,22 +383,6 @@
       }
       return 0.;
     }
-=======
-      const double mx2 = mx*mx;
-
-      // F2 structure function
-      const double Q2min = 1. / ( 1.-x )*( x*( mx2-mp2_ ) + x*x*mp2_ ),
-                   Q2 = Q2min + kt2/( 1.-x );
-      const double xbj = Q2 / ( Q2 + mx2 - mp2_ );
-
-      sf = sf( Q2, xbj );
-      sf.computeFL( Q2, xbj );
-
-      const double term1 = ( 1.-x )*( 1.-Q2min/Q2 );
-
-      const double f_D = sf.F2/( mx2 + Q2 - mp2_ ) * term1;
-      const double f_C = sf.F1( Q2, xbj ) * 2./Q2;
->>>>>>> 7ed4d55f
 
     std::ostream&
     operator<<( std::ostream& os, const GenericKTProcess::Flux& type )
