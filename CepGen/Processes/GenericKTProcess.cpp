#include "GenericKTProcess.h"

namespace CepGen
{
  namespace Process
  {
    GenericKTProcess::GenericKTProcess( const std::string& name,
                                        const std::string& description,
                                        const unsigned int& num_user_dimensions,
                                        const std::array<Particle::ParticleCode,2>& partons,
                                        const std::vector<Particle::ParticleCode>& central ) :
      GenericProcess( name, description+" (kT-factorisation approach)" ),
      kNumUserDimensions( num_user_dimensions ),
      kIntermediateParts( partons ), kProducedParts( central )
    {}

    GenericKTProcess::~GenericKTProcess()
    {}

    void
    GenericKTProcess::addEventContent()
    {
      GenericProcess::setEventContent(
        { // incoming state
          { Particle::IncomingBeam1, Particle::Proton },
          { Particle::IncomingBeam2, Particle::Proton },
          { Particle::Parton1, kIntermediateParts[0] },
          { Particle::Parton2, kIntermediateParts[1] }
        },
        { // outgoing state
          { Particle::OutgoingBeam1, { Particle::Proton } },
          { Particle::OutgoingBeam2, { Particle::Proton } },
          { Particle::CentralSystem, kProducedParts }
        }
      );
      setExtraContent();
    }

    unsigned int
    GenericKTProcess::numDimensions( const Kinematics::ProcessMode& process_mode ) const
    {
      switch ( process_mode ) {
        default:
        case Kinematics::ElasticElastic:     return kNumRequiredDimensions+kNumUserDimensions;
        case Kinematics::ElasticInelastic:
        case Kinematics::InelasticElastic:   return kNumRequiredDimensions+kNumUserDimensions+1;
        case Kinematics::InelasticInelastic: return kNumRequiredDimensions+kNumUserDimensions+2;
      }
    }

    void
    GenericKTProcess::addPartonContent()
    {
      // Incoming partons
      qt1_ = exp( log_qmin_+( log_qmax_-log_qmin_ )*x( 0 ) );
      qt2_ = exp( log_qmin_+( log_qmax_-log_qmin_ )*x( 1 ) );
      phi_qt1_ = 2.*M_PI*x( 2 );
      phi_qt2_ = 2.*M_PI*x( 3 );
      DebuggingInsideLoop( Form( "photons transverse virtualities (qt):\n\t"
                                 "  mag = %f / %f (%.2f < log(qt) < %.2f)\n\t"
                                 "  phi = %f / %f",
                                 qt1_, qt2_, log_qmin_, log_qmax_, phi_qt1_, phi_qt2_ ) );
    }

    void
    GenericKTProcess::setKinematics( const Kinematics& kin )
    {
      cuts_ = kin;
      log_qmin_ = -10.; // FIXME //log_qmin_ = std::log( std::sqrt( cuts_.q2min ) );
      log_qmax_ = log( cuts_.initial_cuts[Cuts::qt].max() );
    }

    double
    GenericKTProcess::computeWeight()
    {
      addPartonContent();
      prepareKTKinematics();
      computeOutgoingPrimaryParticlesMasses();

      const double jac = computeJacobian(),
                   integrand = computeKTFactorisedMatrixElement(),
                   weight = jac*integrand;
      DebuggingInsideLoop( Form( "Jacobian = %f\n\tIntegrand = %f\n\tdW = %f", jac, integrand, weight ) );

      return weight;
    }

    void
    GenericKTProcess::computeOutgoingPrimaryParticlesMasses()
    {
      const unsigned int op_index = kNumRequiredDimensions+kNumUserDimensions;
      const Kinematics::Limits remn_mx_cuts = cuts_.remnant_cuts[Cuts::mass];
      switch ( cuts_.mode ) {
        case Kinematics::ElectronProton: default: {
          InError( "This kT factorisation process is intended for p-on-p collisions! Aborting!" );
          exit( 0 ); } break;
        case Kinematics::ElasticElastic: {
          MX_ = event_->getOneByRole( Particle::IncomingBeam1 ).mass();
          MY_ = event_->getOneByRole( Particle::IncomingBeam2 ).mass();
        } break;
        case Kinematics::ElasticInelastic: {
          const double mx_min = remn_mx_cuts.min(), mx_range = remn_mx_cuts.range();
          MX_ = event_->getOneByRole( Particle::IncomingBeam1 ).mass();
          MY_ = mx_min + mx_range*x( op_index );
        } break;
        case Kinematics::InelasticElastic: {
          const double mx_min = remn_mx_cuts.min(), mx_range = remn_mx_cuts.range();
          MX_ = mx_min + mx_range*x( op_index );
          MY_ = event_->getOneByRole( Particle::IncomingBeam2 ).mass();
        } break;
        case Kinematics::InelasticInelastic: {
          const double mx_min = remn_mx_cuts.min(), mx_range = remn_mx_cuts.range();
          MX_ = mx_min + mx_range*x( op_index );
          MY_ = mx_min + mx_range*x( op_index+1 );
        } break;
      }
      DebuggingInsideLoop( Form( "outgoing remnants invariant mass: %f / %f (%.2f < M(X/Y) < %.2f)", MX_, MY_, remn_mx_cuts.min(), remn_mx_cuts.max() ) );
    }

    void
    GenericKTProcess::computeIncomingFluxes( double x1, double q1t2, double x2, double q2t2 )
    {
      flux1_ = flux2_ = 0.;
      switch ( cuts_.mode ) {
        case Kinematics::ElasticElastic:
          flux1_ = elasticFlux( x1, q1t2 );
          flux2_ = elasticFlux( x2, q2t2 );
          break;
        case Kinematics::ElasticInelastic:
          flux1_ = elasticFlux( x1, q1t2 );
          flux2_ = inelasticFlux( x2, q2t2, MY_ );
          break;
        case Kinematics::InelasticElastic:
          flux1_ = inelasticFlux( x1, q1t2, MX_ );
          flux2_ = elasticFlux( x2, q2t2 );
          break;
        case Kinematics::InelasticInelastic:
          flux1_ = inelasticFlux( x1, q1t2, MX_ );
          flux2_ = inelasticFlux( x2, q2t2, MY_ );
          break;
        default: return;
      }
      flux1_ = std::max( flux1_, 1.e-20 );
      flux2_ = std::max( flux2_, 1.e-20 );
      DebuggingInsideLoop( Form( "Form factors: %e / %e", flux1_, flux2_ ) );
    }

    void
    GenericKTProcess::fillKinematics( bool )
    {
      fillPrimaryParticlesKinematics();
      fillCentralParticlesKinematics();
    }

    void
    GenericKTProcess::fillPrimaryParticlesKinematics()
    {
      //=================================================================
      //     outgoing protons
      //=================================================================
      Particle& op1 = event_->getOneByRole( Particle::OutgoingBeam1 ),
               &op2 = event_->getOneByRole( Particle::OutgoingBeam2 );

      op1.setMomentum( PX_ );
      op2.setMomentum( PY_ );

      switch ( cuts_.mode ) {
        case Kinematics::ElasticElastic:
          op1.setStatus( Particle::FinalState );
          op2.setStatus( Particle::FinalState );
          break;
        case Kinematics::ElasticInelastic:
          op1.setStatus( Particle::FinalState );
          op2.setStatus( Particle::Undecayed ); op2.setMass( MY_ );
          break;
        case Kinematics::InelasticElastic:
          op1.setStatus( Particle::Undecayed ); op1.setMass( MX_ );
          op2.setStatus( Particle::FinalState );
          break;
        case Kinematics::InelasticInelastic:
          op1.setStatus( Particle::Undecayed ); op1.setMass( MX_ );
          op2.setStatus( Particle::Undecayed ); op2.setMass( MY_ );
          break;    
        default: { FatalError( "This kT factorisation process is intended for p-on-p collisions! Aborting!" ); } break;
      }

      //=================================================================
      //     incoming partons (photons, pomerons, ...)
      //=================================================================
      //FIXME ensure the validity of this approach
      Particle& g1 = event_->getOneByRole( Particle::Parton1 ),
               &g2 = event_->getOneByRole( Particle::Parton2 );
      g1.setMomentum( event_->getOneByRole( Particle::IncomingBeam1 ).momentum()-PX_, true );
      g1.setStatus( Particle::Incoming );
      g2.setMomentum( event_->getOneByRole( Particle::IncomingBeam2 ).momentum()-PY_, true );
      g2.setStatus( Particle::Incoming );
    }

    double
    GenericKTProcess::minimalJacobian() const
    {
      double jac = 1.;
      jac *= ( log_qmax_-log_qmin_ )*qt1_; // d(q1t) . q1t
      jac *= ( log_qmax_-log_qmin_ )*qt2_; // d(q2t) . q2t
      jac *= 2.*M_PI; // d(phi1)
      jac *= 2.*M_PI; // d(phi2)

      const double mx_range = cuts_.remnant_cuts.at( Cuts::mass ).range();
      switch ( cuts_.mode ) {
        case Kinematics::ElasticElastic: default: break;
        case Kinematics::ElasticInelastic:   jac *= 2.* mx_range * MY_; break;
        case Kinematics::InelasticElastic:   jac *= 2.* mx_range * MX_; break;
        case Kinematics::InelasticInelastic: jac *= 2.* mx_range * MX_;
                                             jac *= 2.* mx_range * MY_; break;
      } // d(mx/y**2)
      return jac;
    }

    double
    GenericKTProcess::elasticFlux( double x, double kt2 )
    {
      const double mp = Particle::massFromPDGId( Particle::Proton ), mp2 = mp*mp;

      const double Q2_min = x*x*mp2/( 1.-x ), Q2_ela = Q2_min + kt2/( 1.-x );
      const FormFactors ela = FormFactors::ProtonElastic( Q2_ela );

      const double ela1 = ( 1.-x )*( 1.-Q2_min/Q2_ela );
      const double ela2 = ela.FE;
      //const double ela3 = 1.-( Q2_ela-kt2 )/Q2_ela;
      const double f_ela = Constants::alphaEM/M_PI/kt2*( ela1*ela2 + 0.5*x*x*ela.FM );

      return f_ela * ( 1.-x ) * kt2 / Q2_ela;
    }


    double
    GenericKTProcess::inelasticFlux( double x, double kt2, double mx )
    {
      const double mx2 = mx*mx, mp = Particle::massFromPDGId( Particle::Proton ), mp2 = mp*mp;

      // F2 structure function
      const double Q2min = 1. / ( 1.-x )*( x*( mx2-mp2 ) + x*x*mp2 ),
                   Q2 = Q2min + kt2 / ( 1.-x );
      float xbj = Q2 / ( Q2 + mx2 - mp2 );

      StructureFunctions sf;
      switch ( cuts_.structure_functions ) {
<<<<<<< HEAD
        case StructureFunctionsType::SzczurekUleshchenko:
          sf = SF::SzczurekUleshchenko( Q2, xbj ); break;
        case StructureFunctionsType::SuriYennie:
          sf = SF::SuriYennie( Q2, xbj ); break;
        case StructureFunctionsType::Fiore:
          sf = SF::FioreBrasse( Q2, xbj ); break;
        case StructureFunctionsType::ALLM91:
          sf = SF::ALLM( Q2, xbj, SF::ALLMParameterisation::allm91() ); break;
        case StructureFunctionsType::ALLM97:
          sf = SF::ALLM( Q2, xbj, SF::ALLMParameterisation::allm97() ); break;
        case StructureFunctionsType::Schaefer:
          sf = SF::Schaefer( Q2, xbj ); break;
=======
        case StructureFunctionsType::SzczurekUleshchenko: {
          SF::SzczurekUleshchenko su;
          sf = su( Q2, xbj ); } break;
        case StructureFunctionsType::SuriYennie: {
          SF::SuriYennie sy;
          sf = sy( Q2, xbj ); } break;
        case StructureFunctionsType::Fiore: {
          SF::FioreBrasse fb;
          sf = fb( Q2, xbj ); } break;
        case StructureFunctionsType::ALLM91: {
          SF::ALLM allm91( SF::ALLM::Parameterisation::allm91() );
          sf = allm91( Q2, xbj ); } break;
        case StructureFunctionsType::ALLM97: {
          SF::ALLM allm97( SF::ALLM::Parameterisation::allm97() );
          sf = allm97( Q2, xbj ); } break;
>>>>>>> 3c8f1125
        default: break; //FIXME
      }

      // Longitudinal/transverse virtual photon cross section R
      // from Sibirtsev and Blunden (Phys Rev C 88,065202 (2013))
      const double R = 0.014 * Q2 * ( exp( -0.07*Q2 ) + 41.*exp( -0.8*Q2 ) );
      const double F1 = sf.F2 * ( 1.+4*xbj*xbj*mp2/Q2 )/( 1.+R )/( 2.*xbj );

      const double ine1 = ( 1.-x )*( 1.-Q2min / Q2 );
      const double f_D = sf.F2/( Q2 + mx2 - mp2 ) * ine1, f_C= 2.*F1/Q2;

      const double f_ine = Constants::alphaEM/M_PI/kt2*( f_D + 0.5*x*x*f_C );

      return f_ine * ( 1.-x ) * kt2 / Q2;
    }
  }
}<|MERGE_RESOLUTION|>--- conflicted
+++ resolved
@@ -245,20 +245,6 @@
 
       StructureFunctions sf;
       switch ( cuts_.structure_functions ) {
-<<<<<<< HEAD
-        case StructureFunctionsType::SzczurekUleshchenko:
-          sf = SF::SzczurekUleshchenko( Q2, xbj ); break;
-        case StructureFunctionsType::SuriYennie:
-          sf = SF::SuriYennie( Q2, xbj ); break;
-        case StructureFunctionsType::Fiore:
-          sf = SF::FioreBrasse( Q2, xbj ); break;
-        case StructureFunctionsType::ALLM91:
-          sf = SF::ALLM( Q2, xbj, SF::ALLMParameterisation::allm91() ); break;
-        case StructureFunctionsType::ALLM97:
-          sf = SF::ALLM( Q2, xbj, SF::ALLMParameterisation::allm97() ); break;
-        case StructureFunctionsType::Schaefer:
-          sf = SF::Schaefer( Q2, xbj ); break;
-=======
         case StructureFunctionsType::SzczurekUleshchenko: {
           SF::SzczurekUleshchenko su;
           sf = su( Q2, xbj ); } break;
@@ -274,7 +260,8 @@
         case StructureFunctionsType::ALLM97: {
           SF::ALLM allm97( SF::ALLM::Parameterisation::allm97() );
           sf = allm97( Q2, xbj ); } break;
->>>>>>> 3c8f1125
+        case StructureFunctionsType::Schaefer:
+          sf = SF::Schaefer( Q2, xbj ); break;
         default: break; //FIXME
       }
 
