#include "GenericKTProcess.h"
#include "CepGen/StructureFunctions/StructureFunctionsBuilder.h"

namespace CepGen
{
  namespace Process
  {
    GenericKTProcess::GenericKTProcess( const std::string& name,
                                        const std::string& description,
                                        const unsigned int& num_user_dimensions,
                                        const std::array<Particle::ParticleCode,2>& partons,
                                        const std::vector<Particle::ParticleCode>& central ) :
      GenericProcess( name, description+" (kT-factorisation approach)" ),
      kNumUserDimensions( num_user_dimensions ),
      kIntermediateParts( partons ), kProducedParts( central )
    {}

    GenericKTProcess::~GenericKTProcess()
    {}

    void
    GenericKTProcess::addEventContent()
    {
      GenericProcess::setEventContent(
        { // incoming state
          { Particle::IncomingBeam1, Particle::Proton },
          { Particle::IncomingBeam2, Particle::Proton },
          { Particle::Parton1, kIntermediateParts[0] },
          { Particle::Parton2, kIntermediateParts[1] }
        },
        { // outgoing state
          { Particle::OutgoingBeam1, { Particle::Proton } },
          { Particle::OutgoingBeam2, { Particle::Proton } },
          { Particle::CentralSystem, kProducedParts }
        }
      );
      setExtraContent();
    }

    unsigned int
    GenericKTProcess::numDimensions( const Kinematics::ProcessMode& process_mode ) const
    {
      switch ( process_mode ) {
        default:
        case Kinematics::ElasticElastic:     return kNumRequiredDimensions+kNumUserDimensions;
        case Kinematics::ElasticInelastic:
        case Kinematics::InelasticElastic:   return kNumRequiredDimensions+kNumUserDimensions+1;
        case Kinematics::InelasticInelastic: return kNumRequiredDimensions+kNumUserDimensions+2;
      }
    }

    void
    GenericKTProcess::addPartonContent()
    {
      // Incoming partons
      qt1_ = exp( log_qmin_+( log_qmax_-log_qmin_ )*x( 0 ) );
      qt2_ = exp( log_qmin_+( log_qmax_-log_qmin_ )*x( 1 ) );
      phi_qt1_ = 2.*M_PI*x( 2 );
      phi_qt2_ = 2.*M_PI*x( 3 );
      DebuggingInsideLoop( Form( "photons transverse virtualities (qt):\n\t"
                                 "  mag = %f / %f (%.2f < log(qt) < %.2f)\n\t"
                                 "  phi = %f / %f",
                                 qt1_, qt2_, log_qmin_, log_qmax_, phi_qt1_, phi_qt2_ ) );
    }

    void
    GenericKTProcess::setKinematics( const Kinematics& kin )
    {
      cuts_ = kin;
      log_qmin_ = -10.; // FIXME //log_qmin_ = std::log( std::sqrt( cuts_.q2min ) );
      log_qmax_ = log( cuts_.initial_cuts[Cuts::qt].max() );
    }

    double
    GenericKTProcess::computeWeight()
    {
      addPartonContent();
      prepareKTKinematics();
      computeOutgoingPrimaryParticlesMasses();

      const double jac = computeJacobian(),
                   integrand = computeKTFactorisedMatrixElement(),
                   weight = jac*integrand;
      DebuggingInsideLoop( Form( "Jacobian = %f\n\tIntegrand = %f\n\tdW = %f", jac, integrand, weight ) );

      return weight;
    }

    void
    GenericKTProcess::computeOutgoingPrimaryParticlesMasses()
    {
      const unsigned int op_index = kNumRequiredDimensions+kNumUserDimensions;
      const Kinematics::Limits remn_mx_cuts = cuts_.remnant_cuts[Cuts::mass];
      switch ( cuts_.mode ) {
        case Kinematics::ElectronProton: default: {
          InError( "This kT factorisation process is intended for p-on-p collisions! Aborting!" );
          exit( 0 ); } break;
        case Kinematics::ElasticElastic: {
          MX_ = event_->getOneByRole( Particle::IncomingBeam1 ).mass();
          MY_ = event_->getOneByRole( Particle::IncomingBeam2 ).mass();
        } break;
        case Kinematics::ElasticInelastic: {
          const double mx_min = remn_mx_cuts.min(), mx_range = remn_mx_cuts.range();
          MX_ = event_->getOneByRole( Particle::IncomingBeam1 ).mass();
          MY_ = mx_min + mx_range*x( op_index );
        } break;
        case Kinematics::InelasticElastic: {
          const double mx_min = remn_mx_cuts.min(), mx_range = remn_mx_cuts.range();
          MX_ = mx_min + mx_range*x( op_index );
          MY_ = event_->getOneByRole( Particle::IncomingBeam2 ).mass();
        } break;
        case Kinematics::InelasticInelastic: {
          const double mx_min = remn_mx_cuts.min(), mx_range = remn_mx_cuts.range();
          MX_ = mx_min + mx_range*x( op_index );
          MY_ = mx_min + mx_range*x( op_index+1 );
        } break;
      }
      DebuggingInsideLoop( Form( "outgoing remnants invariant mass: %f / %f (%.2f < M(X/Y) < %.2f)", MX_, MY_, remn_mx_cuts.min(), remn_mx_cuts.max() ) );
    }

    void
    GenericKTProcess::computeIncomingFluxes( double x1, double q1t2, double x2, double q2t2 )
    {
      flux1_ = flux2_ = 0.;
      switch ( cuts_.mode ) {
        case Kinematics::ElasticElastic:
          flux1_ = elasticFlux( x1, q1t2 );
          flux2_ = elasticFlux( x2, q2t2 );
          break;
        case Kinematics::ElasticInelastic:
          flux1_ = elasticFlux( x1, q1t2 );
          flux2_ = inelasticFlux( x2, q2t2, MY_ );
          break;
        case Kinematics::InelasticElastic:
          flux1_ = inelasticFlux( x1, q1t2, MX_ );
          flux2_ = elasticFlux( x2, q2t2 );
          break;
        case Kinematics::InelasticInelastic:
          flux1_ = inelasticFlux( x1, q1t2, MX_ );
          flux2_ = inelasticFlux( x2, q2t2, MY_ );
          break;
        default: return;
      }
      flux1_ = std::max( flux1_, 1.e-20 );
      flux2_ = std::max( flux2_, 1.e-20 );
      DebuggingInsideLoop( Form( "Form factors: %e / %e", flux1_, flux2_ ) );
    }

    void
    GenericKTProcess::fillKinematics( bool )
    {
      fillPrimaryParticlesKinematics();
      fillCentralParticlesKinematics();
    }

    void
    GenericKTProcess::fillPrimaryParticlesKinematics()
    {
      //=================================================================
      //     outgoing protons
      //=================================================================
      Particle& op1 = event_->getOneByRole( Particle::OutgoingBeam1 ),
               &op2 = event_->getOneByRole( Particle::OutgoingBeam2 );

      op1.setMomentum( PX_ );
      op2.setMomentum( PY_ );

      switch ( cuts_.mode ) {
        case Kinematics::ElasticElastic:
          op1.setStatus( Particle::FinalState );
          op2.setStatus( Particle::FinalState );
          break;
        case Kinematics::ElasticInelastic:
          op1.setStatus( Particle::FinalState );
          op2.setStatus( Particle::Undecayed ); op2.setMass( MY_ );
          break;
        case Kinematics::InelasticElastic:
          op1.setStatus( Particle::Undecayed ); op1.setMass( MX_ );
          op2.setStatus( Particle::FinalState );
          break;
        case Kinematics::InelasticInelastic:
          op1.setStatus( Particle::Undecayed ); op1.setMass( MX_ );
          op2.setStatus( Particle::Undecayed ); op2.setMass( MY_ );
          break;    
        default: { FatalError( "This kT factorisation process is intended for p-on-p collisions! Aborting!" ); } break;
      }

      //=================================================================
      //     incoming partons (photons, pomerons, ...)
      //=================================================================
      //FIXME ensure the validity of this approach
      Particle& g1 = event_->getOneByRole( Particle::Parton1 ),
               &g2 = event_->getOneByRole( Particle::Parton2 );
      g1.setMomentum( event_->getOneByRole( Particle::IncomingBeam1 ).momentum()-PX_, true );
      g1.setStatus( Particle::Incoming );
      g2.setMomentum( event_->getOneByRole( Particle::IncomingBeam2 ).momentum()-PY_, true );
      g2.setStatus( Particle::Incoming );
    }

    double
    GenericKTProcess::minimalJacobian() const
    {
      double jac = 1.;
      jac *= ( log_qmax_-log_qmin_ )*qt1_; // d(q1t) . q1t
      jac *= ( log_qmax_-log_qmin_ )*qt2_; // d(q2t) . q2t
      jac *= 2.*M_PI; // d(phi1)
      jac *= 2.*M_PI; // d(phi2)

      const double mx_range = cuts_.remnant_cuts.at( Cuts::mass ).range();
      switch ( cuts_.mode ) {
        case Kinematics::ElasticElastic: default: break;
        case Kinematics::ElasticInelastic:   jac *= 2.* mx_range * MY_; break;
        case Kinematics::InelasticElastic:   jac *= 2.* mx_range * MX_; break;
        case Kinematics::InelasticInelastic: jac *= 2.* mx_range * MX_;
                                             jac *= 2.* mx_range * MY_; break;
      } // d(mx/y**2)
      return jac;
    }

    double
    GenericKTProcess::elasticFlux( double x, double kt2 )
    {
      const double mp = Particle::massFromPDGId( Particle::Proton ), mp2 = mp*mp;

      const double Q2_min = x*x*mp2/( 1.-x ), Q2_ela = Q2_min + kt2/( 1.-x );
      const FormFactors ela = FormFactors::ProtonElastic( Q2_ela );

      const double ela1 = ( 1.-x )*( 1.-Q2_min/Q2_ela );
      const double ela2 = ela.FE;
      //const double ela3 = 1.-( Q2_ela-kt2 )/Q2_ela;
      const double f_ela = Constants::alphaEM/M_PI/kt2*( ela1*ela2 + 0.5*x*x*ela.FM );

      return f_ela * ( 1.-x ) * kt2 / Q2_ela;
    }


    double
    GenericKTProcess::inelasticFlux( double x, double kt2, double mx )
    {
      const double mx2 = mx*mx, mp = Particle::massFromPDGId( Particle::Proton ), mp2 = mp*mp;

      // F2 structure function
      const double Q2min = 1. / ( 1.-x )*( x*( mx2-mp2 ) + x*x*mp2 ),
                   Q2 = Q2min + kt2 / ( 1.-x );
      float xbj = Q2 / ( Q2 + mx2 - mp2 );

<<<<<<< HEAD
      StructureFunctions sf;
      switch ( cuts_.structure_functions ) {
        case StructureFunctionsType::SzczurekUleshchenko: {
          SF::SzczurekUleshchenko su;
          sf = su( Q2, xbj ); } break;
        case StructureFunctionsType::SuriYennie: {
          SF::SuriYennie sy;
          sf = sy( Q2, xbj ); } break;
        case StructureFunctionsType::Fiore: {
          SF::FioreBrasse fb;
          sf = fb( Q2, xbj ); } break;
        case StructureFunctionsType::ALLM91: {
          SF::ALLM allm91( SF::ALLM::Parameterisation::allm91() );
          sf = allm91( Q2, xbj ); } break;
        case StructureFunctionsType::ALLM97: {
          SF::ALLM allm97( SF::ALLM::Parameterisation::allm97() );
          sf = allm97( Q2, xbj ); } break;
        case StructureFunctionsType::Schaefer: {
          SF::Schaefer luxlike;
          sf = luxlike( Q2, xbj ); } break;
        default: break; //FIXME
      }
=======
      const StructureFunctions sf = StructureFunctionsBuilder::get( cuts_.structure_functions, Q2, xbj );
>>>>>>> afcb2031

      // Longitudinal/transverse virtual photon cross section R
      // from Sibirtsev and Blunden (Phys Rev C 88,065202 (2013))
      const double R = 0.014 * Q2 * ( exp( -0.07*Q2 ) + 41.*exp( -0.8*Q2 ) );
      const double F1 = sf.F2 * ( 1.+4*xbj*xbj*mp2/Q2 )/( 1.+R )/( 2.*xbj );

      const double ine1 = ( 1.-x )*( 1.-Q2min / Q2 );
      const double f_D = sf.F2/( Q2 + mx2 - mp2 ) * ine1, f_C= 2.*F1/Q2;

      const double f_ine = Constants::alphaEM/M_PI/kt2*( f_D + 0.5*x*x*f_C );

      return f_ine * ( 1.-x ) * kt2 / Q2;
    }
  }
}<|MERGE_RESOLUTION|>--- conflicted
+++ resolved
@@ -244,32 +244,7 @@
                    Q2 = Q2min + kt2 / ( 1.-x );
       float xbj = Q2 / ( Q2 + mx2 - mp2 );
 
-<<<<<<< HEAD
-      StructureFunctions sf;
-      switch ( cuts_.structure_functions ) {
-        case StructureFunctionsType::SzczurekUleshchenko: {
-          SF::SzczurekUleshchenko su;
-          sf = su( Q2, xbj ); } break;
-        case StructureFunctionsType::SuriYennie: {
-          SF::SuriYennie sy;
-          sf = sy( Q2, xbj ); } break;
-        case StructureFunctionsType::Fiore: {
-          SF::FioreBrasse fb;
-          sf = fb( Q2, xbj ); } break;
-        case StructureFunctionsType::ALLM91: {
-          SF::ALLM allm91( SF::ALLM::Parameterisation::allm91() );
-          sf = allm91( Q2, xbj ); } break;
-        case StructureFunctionsType::ALLM97: {
-          SF::ALLM allm97( SF::ALLM::Parameterisation::allm97() );
-          sf = allm97( Q2, xbj ); } break;
-        case StructureFunctionsType::Schaefer: {
-          SF::Schaefer luxlike;
-          sf = luxlike( Q2, xbj ); } break;
-        default: break; //FIXME
-      }
-=======
       const StructureFunctions sf = StructureFunctionsBuilder::get( cuts_.structure_functions, Q2, xbj );
->>>>>>> afcb2031
 
       // Longitudinal/transverse virtual photon cross section R
       // from Sibirtsev and Blunden (Phys Rev C 88,065202 (2013))
