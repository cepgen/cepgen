#include "CepGen/Processes/GenericKTProcess.h"

#include "CepGen/StructureFunctions/SigmaRatio.h"

#include "CepGen/Core/Exception.h"
#include "CepGen/Physics/PDG.h"

#ifdef KMR_FLUX
extern "C" {
  extern void f_inter_kmr_fg_( double& rx, double& rkt2, double& rmu2, int& iread, double& parton);
  // common/transferg/filename,fmap_kmr_fg(140,140,140)
  extern struct {
    char filename[256];
    double fmap_kmr_fg[140][140][140];
  } transferg_;
}
#endif

namespace CepGen
{
  namespace Process
  {
    bool GenericKTProcess::kKMRInterpLoaded = false;
    std::string GenericKTProcess::kKMRInterpGridPath = "gluon_mmht2014nlo_Watt.dat";

    GenericKTProcess::GenericKTProcess( const std::string& name,
                                        const std::string& description,
                                        const std::array<PDG,2>& partons,
                                        const std::vector<PDG>& central ) :
      GenericProcess( name, description+" (kT-factorisation approach)" ),
      num_dimensions_( 0 ), kt_jacobian_( 0. ),
      qt1_( 0. ), phi_qt1_( 0. ),
      qt2_( 0. ), phi_qt2_( 0. ),
      flux1_( 0. ), flux2_( 0. ),
      kIntermediateParts( partons ), kProducedParts( central )
    {}

    void
    GenericKTProcess::addEventContent()
    {
      GenericProcess::setEventContent(
        { // incoming state
          { Particle::IncomingBeam1, PDG::Proton },
          { Particle::IncomingBeam2, PDG::Proton },
          { Particle::Parton1, kIntermediateParts[0] },
          { Particle::Parton2, kIntermediateParts[1] }
        },
        { // outgoing state
          { Particle::OutgoingBeam1, { PDG::Proton } },
          { Particle::OutgoingBeam2, { PDG::Proton } },
          { Particle::CentralSystem, kProducedParts }
        }
      );
      setExtraContent();
    }

    unsigned int
    GenericKTProcess::numDimensions( const Kinematics::Mode& ) const
    {
      return num_dimensions_;
    }

    void
    GenericKTProcess::setKinematics( const Kinematics& kin )
    {
      cuts_ = kin;

      //============================================================================================
      // initialise the "constant" (wrt x) part of the Jacobian
      //============================================================================================

      kt_jacobian_ = 1.;
      num_dimensions_ = 0;
      mapped_variables_.clear();

      //============================================================================================
      // register the incoming partons' variables
      //============================================================================================

      registerVariable( qt1_, Mapping::logarithmic, cuts_.cuts.initial.qt, { 1.e-10, 500. }, "First incoming parton virtuality" );
      registerVariable( qt2_, Mapping::logarithmic, cuts_.cuts.initial.qt, { 1.e-10, 500. }, "Second incoming parton virtuality" );
      registerVariable( phi_qt1_, Mapping::linear, cuts_.cuts.initial.phi_qt, { 0., 2.*M_PI }, "First incoming parton azimuthal angle" );
      registerVariable( phi_qt2_, Mapping::linear, cuts_.cuts.initial.phi_qt, { 0., 2.*M_PI }, "Second incoming parton azimuthal angle" );

      //============================================================================================
      // register all process-dependent variables
      //============================================================================================

      preparePhaseSpace();

      //============================================================================================
      // register the outgoing remnants' variables
      //============================================================================================

      MX_ = MY_ = event_->getOneByRole( Particle::IncomingBeam1 ).mass();
      if ( cuts_.mode == Kinematics::Mode::InelasticElastic || cuts_.mode == Kinematics::Mode::InelasticInelastic )
        registerVariable( MX_, Mapping::square, cuts_.cuts.remnants.mass_single, { 1.07, 1000. }, "Positive z proton remnant mass" );
      if ( cuts_.mode == Kinematics::Mode::ElasticInelastic || cuts_.mode == Kinematics::Mode::InelasticInelastic )
        registerVariable( MY_, Mapping::square, cuts_.cuts.remnants.mass_single, { 1.07, 1000. }, "Negative z proton remnant mass" );

      prepareKinematics();
      kKMRInterpGridPath = cuts_.kmr_grid_path;
    }

    double
    GenericKTProcess::computeWeight()
    {
      if ( mapped_variables_.size() == 0 )
        throw CG_FATAL( "GenericKTProcess:weight" )
          << "No variables are mapped with this process!";
      if ( kt_jacobian_ == 0. )
        throw CG_FATAL( "GenericKTProcess:weight" )
          << "Point-independant component of the Jacobian for this "
          << "kt-factorised process is null.\n\t"
          << "Please check the validity of the phase space!";

      //============================================================================================
      // generate and initialise all variables, and auxiliary (x-dependent) part of the Jacobian
      // for this phase space point.
      //============================================================================================

      const double aux_jacobian = generateVariables();
      if ( aux_jacobian <= 0. )
        return 0.;

      //============================================================================================
      // compute the integrand and combine together into a single weight for the phase space point.
      //============================================================================================

      const double integrand = computeKTFactorisedMatrixElement();
      if ( integrand <= 0. )
        return 0.;

      const double weight = ( kt_jacobian_*aux_jacobian ) * integrand;

      CG_DEBUG_LOOP( "GenericKTProcess:weight" )
        << "Jacobian = " << kt_jacobian_ << " * " << aux_jacobian
        << "\n\tIntegrand = " << integrand
        << "\n\tdW = " << weight << ".";

      return weight;
    }

    const double GenericKTProcess::kMinFlux = 1.e-20;

    void
    GenericKTProcess::computeIncomingFluxes( double x1, double q1t2, double x2, double q2t2 )
    {
      flux1_ = flux2_ = 0.;
      switch ( cuts_.mode ) {
        case Kinematics::Mode::ElasticElastic:
          flux1_ = flux( Flux::ElasticBudnev, q1t2, x1 );
          flux2_ = flux( Flux::ElasticBudnev, q2t2, x2 );
          break;
        case Kinematics::Mode::ElasticInelastic:
<<<<<<< HEAD
          flux1_ = flux( Flux::ElasticBudnev, q1t2, x1 );
          flux2_ = flux( Flux::InelasticBudnev, q2t2, x2, cuts_.structure_functions, MY_ );
          break;
        case Kinematics::Mode::InelasticElastic:
          flux1_ = flux( Flux::InelasticBudnev, q1t2, x1, cuts_.structure_functions, MX_ );
          flux2_ = flux( Flux::ElasticBudnev, q2t2, x2 );
          break;
        case Kinematics::Mode::InelasticInelastic:
          flux1_ = flux( Flux::InelasticBudnev, q1t2, x1, cuts_.structure_functions, MX_ );
          flux2_ = flux( Flux::InelasticBudnev, q2t2, x2, cuts_.structure_functions, MY_ );
=======
          flux1_ = elasticFlux( x1, q1t2 );
          flux2_ = inelasticFlux( x2, q2t2, MY_, *cuts_.structure_functions );
          break;
        case Kinematics::Mode::InelasticElastic:
          flux1_ = inelasticFlux( x1, q1t2, MX_, *cuts_.structure_functions );
          flux2_ = elasticFlux( x2, q2t2 );
          break;
        case Kinematics::Mode::InelasticInelastic:
          flux1_ = inelasticFlux( x1, q1t2, MX_, *cuts_.structure_functions );
          flux2_ = inelasticFlux( x2, q2t2, MY_, *cuts_.structure_functions );
>>>>>>> 86fc30f2
          break;
        default:
          throw CG_FATAL( "GenericKTProcess" ) << "Invalid kinematics mode selected!";
      }
      flux1_ = std::max( flux1_, kMinFlux );
      flux2_ = std::max( flux2_, kMinFlux );
      CG_DEBUG_LOOP( "GenericKTProcess" ) << "Form factors: " << flux1_ << " / " << flux2_ << ".";
    }

    void
    GenericKTProcess::registerVariable( double& out, const Mapping& type,
                                        const Limits& in, Limits default_limits,
                                        const char* description )
    {
      Limits lim = in;
      out = 0.; // reset the variable
      if ( !in.valid() ) {
        CG_DEBUG( "GenericKTProcess:registerVariable" )
          << description << " could not be retrieved from the user configuration!\n\t"
          << "Setting it to the default value: " << default_limits << ".";
        lim = default_limits;
      }
      if ( type == Mapping::logarithmic )
        lim = {
          std::max( log( lim.min() ), -10. ),
          std::min( log( lim.max() ), +10. )
        };
      mapped_variables_.emplace_back( MappingVariable{ description, lim, out, type, num_dimensions_++ } );
      switch ( type ) {
        case Mapping::square:
          kt_jacobian_ *= 2.*lim.range();
          break;
        default:
          kt_jacobian_ *= lim.range();
          break;
      }
      CG_DEBUG( "GenericKTProcess:registerVariable" )
        << description << " has been mapped to variable " << num_dimensions_ << ".\n\t"
        << "Allowed range for integration: " << lim << ".\n\t"
        << "Variable integration mode: " << type << ".";
    }

    void
    GenericKTProcess::dumpVariables() const
    {
      std::ostringstream os;
      for ( const auto& var : mapped_variables_ )
        os << "\n\t(" << var.index << ") " << var.type << " mapping (" << var.description << ") in range " << var.limits;
      CG_INFO( "GenericKTProcess:dumpVariables" )
        << "List of variables handled by this kt-factorised process:"
        << os.str();
    }

    double
    GenericKTProcess::generateVariables() const
    {
      double jacobian = 1.;
      for ( const auto& cut : mapped_variables_ ) {
        if ( !cut.limits.valid() )
          continue;
        const double xv = x( cut.index ); // between 0 and 1
        switch ( cut.type ) {
          case Mapping::linear: {
            cut.variable = cut.limits.x( xv );
          } break;
          case Mapping::logarithmic: {
            cut.variable = exp( cut.limits.x( xv ) );
            jacobian *= cut.variable;
          } break;
          case Mapping::square: {
            cut.variable = cut.limits.x( xv );
            jacobian *= cut.variable;
          } break;
        }
      }
      if ( CG_EXCEPT_MATCH( "KtProcess:vars", debugInsideLoop ) ) {
        std::ostringstream oss;
        for ( const auto& cut : mapped_variables_ ) {
          oss << "variable " << cut.index
              << " in range " << std::left << std::setw( 20 ) << cut.limits << std::right
              << " has value " << cut.variable << "\n\t";
        }
        CG_DEBUG_LOOP( "KtProcess:vars" ) << oss.str();
      }
      return jacobian;
    }

    void
    GenericKTProcess::fillKinematics( bool )
    {
      fillCentralParticlesKinematics(); // process-dependent!
      fillPrimaryParticlesKinematics();
    }

    void
    GenericKTProcess::fillPrimaryParticlesKinematics()
    {
      //============================================================================================
      //     outgoing protons
      //============================================================================================

      Particle& op1 = event_->getOneByRole( Particle::OutgoingBeam1 ),
               &op2 = event_->getOneByRole( Particle::OutgoingBeam2 );

      op1.setMomentum( PX_ );
      op2.setMomentum( PY_ );

      switch ( cuts_.mode ) {
        case Kinematics::Mode::ElasticElastic:
          op1.setStatus( Particle::FinalState );
          op2.setStatus( Particle::FinalState );
          break;
        case Kinematics::Mode::ElasticInelastic:
          op1.setStatus( Particle::FinalState );
          op2.setStatus( Particle::Unfragmented ); op2.setMass( MY_ );
          break;
        case Kinematics::Mode::InelasticElastic:
          op1.setStatus( Particle::Unfragmented ); op1.setMass( MX_ );
          op2.setStatus( Particle::FinalState );
          break;
        case Kinematics::Mode::InelasticInelastic:
          op1.setStatus( Particle::Unfragmented ); op1.setMass( MX_ );
          op2.setStatus( Particle::Unfragmented ); op2.setMass( MY_ );
          break;
        default: {
          throw CG_FATAL( "GenericKTProcess" )
            << "This kT factorisation process is intended for p-on-p collisions! Aborting.";
        } break;
      }

      //============================================================================================
      //     incoming partons (photons, pomerons, ...)
      //============================================================================================

      Particle& g1 = event_->getOneByRole( Particle::Parton1 );
      g1.setMomentum( event_->getOneByRole( Particle::IncomingBeam1 ).momentum()-PX_, true );
      g1.setStatus( Particle::Incoming );

      Particle& g2 = event_->getOneByRole( Particle::Parton2 );
      g2.setMomentum( event_->getOneByRole( Particle::IncomingBeam2 ).momentum()-PY_, true );
      g2.setStatus( Particle::Incoming );

      //============================================================================================
      //     two-parton system
      //============================================================================================

      event_->getOneByRole( Particle::Intermediate ).setMomentum( g1.momentum()+g2.momentum() );
    }

    double
    GenericKTProcess::flux( const Flux& type, double kt2, double x, const StructureFunctions::Type& sf, double mx )
    {
      switch ( type ) {
        case Flux::ElasticBudnev: {
          const double Q2_min = x*x*mp2_/( 1.-x ), Q2_ela = ( kt2+x*x*mp2_ )/( 1.-x );
          const FormFactors ff = FormFactors::ProtonElastic( Q2_ela );
          const double ela1 = ( 1.-x )*( 1.-Q2_min/Q2_ela );
          //const double ela3 = 1.-( Q2_ela-kt2 )/Q2_ela;
          const double f_ela = Constants::alphaEM*M_1_PI/kt2*( ela1*ff.FE + 0.5*x*x*ff.FM );
          // last factor below the Jacobian from dQ^2/Q^2 --> dkT^2/kT^2*(kT^2/Q^2)
          return f_ela*( 1.-x )*kt2 / Q2_ela;
        }
        case Flux::InelasticBudnev: {
          const double mx2 = mx*mx;
          // F2 structure function
          const double Q2min = 1. / ( 1.-x )*( x*( mx2-mp2_ ) + x*x*mp2_ ),
                       Q2 = Q2min + kt2/( 1.-x );
          float xbj = Q2 / ( Q2 + mx2 - mp2_ );
          const StructureFunctions str_fun = StructureFunctionsBuilder::get( sf, Q2, xbj );
          const double term1 = ( 1.-x )*( 1.-Q2min/Q2 );
          const double f_D = str_fun.F2/( mx2 + Q2 - mp2_ ) * term1;
          const double f_C = str_fun.F1( Q2, xbj ) * 2./Q2;
          return Constants::alphaEM*M_1_PI*( 1.-x )/Q2*( f_D+0.5*x*x*f_C );
        }
        case Flux::GluonKMR: {
#ifdef KMR_FLUX
          double logx = log10( x ), logq2 = log10( kt2 ), logmu2 = 2.*log10( mx ), fg = 0.;
          if ( !kKMRInterpLoaded ) {
            CG_INFO("GenericKTProcess:flux") << "Loading KMR interpolation grid from \"" << kKMRInterpGridPath << "\".";
            strncpy( transferg_.filename, kKMRInterpGridPath.c_str(), 256 );
            int iread = 0;
            f_inter_kmr_fg_( logx, logq2, logmu2, iread, fg );
            kKMRInterpLoaded = true;
          }
          int iread = 1;
          f_inter_kmr_fg_( logx, logq2, logmu2, iread, fg );
          return fg;
#else
          throw CG_FATAL("GenericKTProcess:flux") << "KMR gluon fluxes are not linked to this instance!";
#endif
        }
        default:
          throw CG_FATAL("GenericKTProcess:flux") << "Invalid flux type: " << type;
      }
      return 0.;
    }

    double
<<<<<<< HEAD
    GenericKTProcess::flux( const Flux& type, double kt2, double x, const Kinematics::HeavyIon& hi )
    {
      switch ( type ) {
        case Flux::HIElastic: {
          const double r_a = 1.1*std::pow( hi.A, 1./3 ), a0 = 0.7, m_a = hi.A*mp_;
          const double q2_ela = ( kt2+x*x*m_a*m_a )/( 1.-x ), cons = sqrt( q2_ela )/0.1973;
          const double tau = cons*r_a, tau1 = cons*a0;
          // "Realistic nuclear form-factor" as used in STARLIGHT
          const double ff1 = 3.*( sin( tau )-tau*cos( tau ) )/pow( tau+1.e-10, 3 ), ff2 = 1./( 1.+tau1*tau1 );
          const double ela1 = pow( kt2/( kt2+x*x*m_a*m_a ), 2 ), ela2 = pow( ff1*ff2, 2 )/*, ela3 = 1.-( q2_ela-kt2 )/q2_ela*/;
          return hi.Z*hi.Z*Constants::alphaEM*M_1_PI*ela1*ela2/q2_ela;
        }
        default:
          throw CG_FATAL("GenericKTProcess:flux") << "Invalid flux type: " << type;
      }
      return 0.;
    }
=======
    GenericKTProcess::inelasticFlux( double x, double kt2, double mx, StructureFunctions& sf, const Fluxes& ft )
    {
      const double mx2 = mx*mx;

      // F2 structure function
      const double Q2min = 1. / ( 1.-x )*( x*( mx2-mp2_ ) + x*x*mp2_ ),
                   Q2 = Q2min + kt2/( 1.-x );
      const double xbj = Q2 / ( Q2 + mx2 - mp2_ );

      auto& str_fun = sf( Q2, xbj );
      str_fun.computeFL( Q2, xbj );

      const double term1 = ( 1.-x )*( 1.-Q2min/Q2 );

      const double f_D = str_fun.F2/( mx2 + Q2 - mp2_ ) * term1;
      const double f_C = str_fun.F1( Q2, xbj ) * 2./Q2;
>>>>>>> 86fc30f2

    std::ostream&
    operator<<( std::ostream& os, const GenericKTProcess::Flux& type )
    {
      switch ( type ) {
        case GenericKTProcess::Flux::Elastic: return os << "[p] Elastic";
        case GenericKTProcess::Flux::Inelastic: return os << "[p] Inelastic";
        case GenericKTProcess::Flux::ElasticBudnev: return os << "[p] Budnev elastic";
        case GenericKTProcess::Flux::InelasticBudnev: return os << "[p] Budnev inelastic";
        case GenericKTProcess::Flux::GluonKMR: return os << "[p] Gluon (KMR)";
        case GenericKTProcess::Flux::HIElastic: return os << "[HI] Elastic";
      }
      return os;
    }

    std::ostream&
    operator<<( std::ostream& os, const GenericKTProcess::Mapping& type )
    {
      switch ( type ) {
        case GenericKTProcess::Mapping::linear: return os << "linear";
        case GenericKTProcess::Mapping::logarithmic: return os << "logarithmic";
        case GenericKTProcess::Mapping::square: return os << "squared";
      }
      return os;
    }
  }
}<|MERGE_RESOLUTION|>--- conflicted
+++ resolved
@@ -149,33 +149,20 @@
       flux1_ = flux2_ = 0.;
       switch ( cuts_.mode ) {
         case Kinematics::Mode::ElasticElastic:
-          flux1_ = flux( Flux::ElasticBudnev, q1t2, x1 );
-          flux2_ = flux( Flux::ElasticBudnev, q2t2, x2 );
+          flux1_ = flux( Flux::ElasticBudnev, q1t2, x1, *cuts_.structure_functions );
+          flux2_ = flux( Flux::ElasticBudnev, q2t2, x2, *cuts_.structure_functions );
           break;
         case Kinematics::Mode::ElasticInelastic:
-<<<<<<< HEAD
-          flux1_ = flux( Flux::ElasticBudnev, q1t2, x1 );
-          flux2_ = flux( Flux::InelasticBudnev, q2t2, x2, cuts_.structure_functions, MY_ );
+          flux1_ = flux( Flux::ElasticBudnev, q1t2, x1, *cuts_.structure_functions );
+          flux2_ = flux( Flux::InelasticBudnev, q2t2, x2, *cuts_.structure_functions, MY_ );
           break;
         case Kinematics::Mode::InelasticElastic:
-          flux1_ = flux( Flux::InelasticBudnev, q1t2, x1, cuts_.structure_functions, MX_ );
-          flux2_ = flux( Flux::ElasticBudnev, q2t2, x2 );
+          flux1_ = flux( Flux::InelasticBudnev, q1t2, x1, *cuts_.structure_functions, MX_ );
+          flux2_ = flux( Flux::ElasticBudnev, q2t2, x2, *cuts_.structure_functions );
           break;
         case Kinematics::Mode::InelasticInelastic:
-          flux1_ = flux( Flux::InelasticBudnev, q1t2, x1, cuts_.structure_functions, MX_ );
-          flux2_ = flux( Flux::InelasticBudnev, q2t2, x2, cuts_.structure_functions, MY_ );
-=======
-          flux1_ = elasticFlux( x1, q1t2 );
-          flux2_ = inelasticFlux( x2, q2t2, MY_, *cuts_.structure_functions );
-          break;
-        case Kinematics::Mode::InelasticElastic:
-          flux1_ = inelasticFlux( x1, q1t2, MX_, *cuts_.structure_functions );
-          flux2_ = elasticFlux( x2, q2t2 );
-          break;
-        case Kinematics::Mode::InelasticInelastic:
-          flux1_ = inelasticFlux( x1, q1t2, MX_, *cuts_.structure_functions );
-          flux2_ = inelasticFlux( x2, q2t2, MY_, *cuts_.structure_functions );
->>>>>>> 86fc30f2
+          flux1_ = flux( Flux::InelasticBudnev, q1t2, x1, *cuts_.structure_functions, MX_ );
+          flux2_ = flux( Flux::InelasticBudnev, q2t2, x2, *cuts_.structure_functions, MY_ );
           break;
         default:
           throw CG_FATAL( "GenericKTProcess" ) << "Invalid kinematics mode selected!";
@@ -326,7 +313,7 @@
     }
 
     double
-    GenericKTProcess::flux( const Flux& type, double kt2, double x, const StructureFunctions::Type& sf, double mx )
+    GenericKTProcess::flux( const Flux& type, double kt2, double x, StructureFunctions& sf, double mx )
     {
       switch ( type ) {
         case Flux::ElasticBudnev: {
@@ -343,8 +330,9 @@
           // F2 structure function
           const double Q2min = 1. / ( 1.-x )*( x*( mx2-mp2_ ) + x*x*mp2_ ),
                        Q2 = Q2min + kt2/( 1.-x );
-          float xbj = Q2 / ( Q2 + mx2 - mp2_ );
-          const StructureFunctions str_fun = StructureFunctionsBuilder::get( sf, Q2, xbj );
+          const double xbj = Q2 / ( Q2 + mx2 - mp2_ );
+          auto& str_fun = sf( Q2, xbj );
+          str_fun.computeFL( Q2, xbj );
           const double term1 = ( 1.-x )*( 1.-Q2min/Q2 );
           const double f_D = str_fun.F2/( mx2 + Q2 - mp2_ ) * term1;
           const double f_C = str_fun.F1( Q2, xbj ) * 2./Q2;
@@ -374,7 +362,6 @@
     }
 
     double
-<<<<<<< HEAD
     GenericKTProcess::flux( const Flux& type, double kt2, double x, const Kinematics::HeavyIon& hi )
     {
       switch ( type ) {
@@ -392,24 +379,6 @@
       }
       return 0.;
     }
-=======
-    GenericKTProcess::inelasticFlux( double x, double kt2, double mx, StructureFunctions& sf, const Fluxes& ft )
-    {
-      const double mx2 = mx*mx;
-
-      // F2 structure function
-      const double Q2min = 1. / ( 1.-x )*( x*( mx2-mp2_ ) + x*x*mp2_ ),
-                   Q2 = Q2min + kt2/( 1.-x );
-      const double xbj = Q2 / ( Q2 + mx2 - mp2_ );
-
-      auto& str_fun = sf( Q2, xbj );
-      str_fun.computeFL( Q2, xbj );
-
-      const double term1 = ( 1.-x )*( 1.-Q2min/Q2 );
-
-      const double f_D = str_fun.F2/( mx2 + Q2 - mp2_ ) * term1;
-      const double f_C = str_fun.F1( Q2, xbj ) * 2./Q2;
->>>>>>> 86fc30f2
 
     std::ostream&
     operator<<( std::ostream& os, const GenericKTProcess::Flux& type )
