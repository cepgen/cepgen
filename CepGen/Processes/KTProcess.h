#ifndef CepGen_Processes_KTProcess_h
#define CepGen_Processes_KTProcess_h

#include "CepGen/Processes/Process.h"

namespace cepgen {
  namespace proc {
    /**
     * A generic \f$k_{\rm T}\f$-factorisation process.
     * \note
     * - First 4 dimensions of the phase space are required for the
     *    incoming partons' virtualities (radial and azimuthal coordinates).
     * - Last 0-2 dimensions may be used for the scattered diffractive
     *    system(s)' invariant mass definition.
     * \brief Class template to define any \f$k_{\rm T}\f$-factorisation process
     * \author Laurent Forthomme <laurent.forthomme@cern.ch>
     * \date Apr 2016
     */
    class KTProcess : public Process {
    public:
      /// Class constructor
      /// \param[in] params Parameters list
      /// \param[in] partons First and second incoming parton
      /// \param[in] output Produced final state particles
      KTProcess(const ParametersList& params,
                const std::array<pdgid_t, 2>& partons,
                const std::vector<pdgid_t>& output);

      /// Populate the event content with the generated process' topology
      void addEventContent() override;
      /// Retrieve the event weight in the phase space
      double computeWeight() override;
      /// Populate the event content with the generated process' kinematics
      void fillKinematics(bool) override;

<<<<<<< HEAD
        /// Prepare the central part of the Jacobian (only done once, as soon as the kinematics is set)
        virtual void preparePhaseSpace() = 0;
        /// \f$k_{\rm T}\f$-factorised matrix element (event weight)
        /// \return Weight of the point in the phase space to the integral
        virtual double computeKTFactorisedMatrixElement() = 0;
        /// Set the kinematics of the outgoing central system
        virtual void fillCentralParticlesKinematics() = 0;

      protected:
        /// Set the kinematics associated to the phase space definition
        void prepareKinematics() override;
        /// Set the kinematics of the central system before any point computation
        virtual void setExtraContent() {}
        /// Set the kinematics of the incoming and outgoing protons (or remnants)
        void fillPrimaryParticlesKinematics();
        /// Set the list of central particles produced
        void setProducedParticles( const std::vector<pdgid_t>& prod ) { kProducedParts = prod; }
=======
    protected:
      /// Set the kinematics associated to the phase space definition
      void prepareKinematics() override;
      /// Set the kinematics of the central system before any point computation
      virtual void setExtraContent() {}
      /// Prepare the central part of the Jacobian (only done once, as soon as the kinematics is set)
      virtual void preparePhaseSpace() = 0;
      /// \f$k_{\rm T}\f$-factorised matrix element (event weight)
      /// \return Weight of the point in the phase space to the integral
      virtual double computeKTFactorisedMatrixElement() = 0;
      /// Set the kinematics of the incoming and outgoing protons (or remnants)
      void fillPrimaryParticlesKinematics();
      /// Set the kinematics of the outgoing central system
      virtual void fillCentralParticlesKinematics() = 0;
      /// Set the list of central particles produced
      void setProducedParticles(const std::vector<pdgid_t>& prod) { kProducedParts = prod; }
>>>>>>> b7d0f2a1

      /// Log-virtuality range of the intermediate parton
      Limits log_qt_limits_;
      /// Intermediate azimuthal angle range
      Limits phi_qt_limits_;
      /// Invariant mass range for the scattered excited system
      Limits mx_limits_;

      /// Virtuality of the first intermediate parton (photon, pomeron, ...)
      double qt1_;
      /// Azimuthal rotation of the first intermediate parton's transverse virtuality
      double phi_qt1_;
      /// Virtuality of the second intermediate parton (photon, pomeron, ...)
      double qt2_;
      /// Azimuthal rotation of the second intermediate parton's transverse virtuality
      double phi_qt2_;

      /// First outgoing proton
      Momentum pX_;
      /// Second outgoing proton
      Momentum pY_;

    private:
      /// First and second intermediate parton (photon, pomeron, ...)
      std::array<pdgid_t, 2> kIntermediateParts;
      /// Type of particles produced in the final state
      std::vector<pdgid_t> kProducedParts;
    };
  }  // namespace proc
}  // namespace cepgen

#endif<|MERGE_RESOLUTION|>--- conflicted
+++ resolved
@@ -33,42 +33,23 @@
       /// Populate the event content with the generated process' kinematics
       void fillKinematics(bool) override;
 
-<<<<<<< HEAD
-        /// Prepare the central part of the Jacobian (only done once, as soon as the kinematics is set)
-        virtual void preparePhaseSpace() = 0;
-        /// \f$k_{\rm T}\f$-factorised matrix element (event weight)
-        /// \return Weight of the point in the phase space to the integral
-        virtual double computeKTFactorisedMatrixElement() = 0;
-        /// Set the kinematics of the outgoing central system
-        virtual void fillCentralParticlesKinematics() = 0;
+      /// Prepare the central part of the Jacobian (only done once, as soon as the kinematics is set)
+      virtual void preparePhaseSpace() = 0;
+      /// \f$k_{\rm T}\f$-factorised matrix element (event weight)
+      /// \return Weight of the point in the phase space to the integral
+      virtual double computeKTFactorisedMatrixElement() = 0;
+      /// Set the kinematics of the outgoing central system
+      virtual void fillCentralParticlesKinematics() = 0;
 
-      protected:
-        /// Set the kinematics associated to the phase space definition
-        void prepareKinematics() override;
-        /// Set the kinematics of the central system before any point computation
-        virtual void setExtraContent() {}
-        /// Set the kinematics of the incoming and outgoing protons (or remnants)
-        void fillPrimaryParticlesKinematics();
-        /// Set the list of central particles produced
-        void setProducedParticles( const std::vector<pdgid_t>& prod ) { kProducedParts = prod; }
-=======
     protected:
       /// Set the kinematics associated to the phase space definition
       void prepareKinematics() override;
       /// Set the kinematics of the central system before any point computation
       virtual void setExtraContent() {}
-      /// Prepare the central part of the Jacobian (only done once, as soon as the kinematics is set)
-      virtual void preparePhaseSpace() = 0;
-      /// \f$k_{\rm T}\f$-factorised matrix element (event weight)
-      /// \return Weight of the point in the phase space to the integral
-      virtual double computeKTFactorisedMatrixElement() = 0;
       /// Set the kinematics of the incoming and outgoing protons (or remnants)
       void fillPrimaryParticlesKinematics();
-      /// Set the kinematics of the outgoing central system
-      virtual void fillCentralParticlesKinematics() = 0;
       /// Set the list of central particles produced
       void setProducedParticles(const std::vector<pdgid_t>& prod) { kProducedParts = prod; }
->>>>>>> b7d0f2a1
 
       /// Log-virtuality range of the intermediate parton
       Limits log_qt_limits_;
