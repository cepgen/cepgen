#ifndef CepGen_Processes_ProcessesHandler_h
#define CepGen_Processes_ProcessesHandler_h

#include "CepGen/Core/ModuleFactory.h"
#include "CepGen/Core/ParametersList.h"

#include "CepGen/Processes/GenericProcess.h"
#include "CepGen/Processes/FortranKTProcess.h"

/** \file */

/// Add a generic process definition to the list of handled processes
#define REGISTER_PROCESS( name, obj ) \
  namespace cepgen { namespace proc { \
    struct BUILDERNM( name ) { \
      BUILDERNM( name )() { ProcessesHandler::get().registerModule<obj>( STRINGIFY( name ) ); } }; \
    static BUILDERNM( name ) g ## name; \
  } }
/// Declare a Fortran process function name
#define DECLARE_FORTRAN_FUNCTION( fort_func ) \
  extern "C" { extern double fort_func ## _(); }
#define PROCESS_F77_NAME( name ) F77_ ## name
/// Add the Fortran process definition to the list of handled processes
#define REGISTER_FORTRAN_PROCESS( name, fort_func, description ) \
  struct PROCESS_F77_NAME( name ) : public cepgen::proc::FortranKTProcess { \
    PROCESS_F77_NAME( name )( const cepgen::ParametersList& params = cepgen::ParametersList() ) : \
<<<<<<< HEAD
      cepgen::proc::FortranKTProcess( params, STRINGIFY( name ), description, fort_func ## _ ) { \
      cepgen::proc::FortranKTProcess::kProcParameters[STRINGIFY( fort_func )] = params; \
=======
      cepgen::proc::FortranKTProcess( params, STRINGIFY( name ), description, method ## _ ) { \
      cepgen::proc::FortranKTProcess::kProcParameters = params; \
>>>>>>> ff105654
    } }; \
  REGISTER_PROCESS( name, PROCESS_F77_NAME( name ) )

namespace cepgen
{
  namespace proc
  {
    /// A processes factory
    typedef ModuleFactory<GenericProcess> ProcessesHandler;
  }
}

#endif
<|MERGE_RESOLUTION|>--- conflicted
+++ resolved
@@ -24,13 +24,8 @@
 #define REGISTER_FORTRAN_PROCESS( name, fort_func, description ) \
   struct PROCESS_F77_NAME( name ) : public cepgen::proc::FortranKTProcess { \
     PROCESS_F77_NAME( name )( const cepgen::ParametersList& params = cepgen::ParametersList() ) : \
-<<<<<<< HEAD
       cepgen::proc::FortranKTProcess( params, STRINGIFY( name ), description, fort_func ## _ ) { \
-      cepgen::proc::FortranKTProcess::kProcParameters[STRINGIFY( fort_func )] = params; \
-=======
-      cepgen::proc::FortranKTProcess( params, STRINGIFY( name ), description, method ## _ ) { \
       cepgen::proc::FortranKTProcess::kProcParameters = params; \
->>>>>>> ff105654
     } }; \
   REGISTER_PROCESS( name, PROCESS_F77_NAME( name ) )
 
