--- conflicted
+++ resolved
@@ -65,15 +65,8 @@
       // feed run parameters to the common block
       //===========================================================================================
 
-<<<<<<< HEAD
       genparams_.icontri = (int)mode_;
-      genparams_.imethod = method_;
       genparams_.sfmod = (int)kin_.incoming_beams.first.form_factors->structureFunctions()->type;
-      genparams_.pdg_l = pair_;
-=======
-      genparams_.icontri = (int)kin_.mode;
-      genparams_.sfmod = (int)kin_.structure_functions->type;
->>>>>>> 897110a8
 
       //-------------------------------------------------------------------------------------------
       // incoming beams information
