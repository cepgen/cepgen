--- conflicted
+++ resolved
@@ -9,11 +9,8 @@
 
 #include "CepGen/Physics/Constants.h"
 #include "CepGen/Physics/PDG.h"
-<<<<<<< HEAD
 #include "CepGen/Physics/FormFactors.h"
-=======
 #include "CepGen/Physics/HeavyIon.h"
->>>>>>> 481de56a
 
 extern "C"
 {
@@ -91,12 +88,8 @@
       //===========================================================================================
 
       genparams_.icontri = (int)kin_.mode;
-<<<<<<< HEAD
-      genparams_.sfmod = (int)kin_.incoming_beams.first.form_factors->structureFunctions()->type;
-=======
       if ( kin_.structureFunctions() )
         genparams_.sfmod = kin_.structureFunctions()->name();
->>>>>>> 481de56a
 
       //-------------------------------------------------------------------------------------------
       // incoming beams information
