--- conflicted
+++ resolved
@@ -18,17 +18,10 @@
     void
     PPtoWW::preparePhaseSpace()
     {
-<<<<<<< HEAD
-      registerVariable( y1_, kLinear, cuts_.cuts.central[Cuts::rapidity_single], { -6., 6. }, "First outgoing W rapidity" );
-      registerVariable( y2_, kLinear, cuts_.cuts.central[Cuts::rapidity_single], { -6., 6. }, "Second outgoing W rapidity" );
-      registerVariable( pt_diff_, kLinear, cuts_.cuts.central[Cuts::pt_diff], { 0., 50. }, "Ws transverse momentum difference" );
-      registerVariable( phi_pt_diff_, kLinear, cuts_.cuts.central[Cuts::phi_pt_diff], { 0., 2.*M_PI }, "Ws azimuthal angle difference" );
-=======
       registerVariable( y1_, Mapping::linear, cuts_.cuts.central[Cuts::rapidity_single], { -6., 6. }, "First outgoing W rapidity" );
       registerVariable( y2_, Mapping::linear, cuts_.cuts.central[Cuts::rapidity_single], { -6., 6. }, "Second outgoing W rapidity" );
       registerVariable( pt_diff_, Mapping::linear, cuts_.cuts.central[Cuts::pt_diff], { 0., 500. }, "Ws transverse momentum difference" );
       registerVariable( phi_pt_diff_, Mapping::linear, cuts_.cuts.central[Cuts::phi_pt_diff], { 0., 2.*M_PI }, "Ws azimuthal angle difference" );
->>>>>>> 0e9fa2a2
     }
 
     double
