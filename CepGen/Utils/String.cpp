--- conflicted
+++ resolved
@@ -124,6 +124,13 @@
       return out;
     }
 
+    std::string randomString(size_t size) {
+      std::stringstream out;
+      for (size_t i = 0; i < size; ++i)
+        out << (char)('a' + rand() % (('z' - 'a') + 1));
+      return out.str();
+    }
+
     std::vector<std::string> split(const std::string& str, char delim) {
       std::vector<std::string> out;
       if (str.empty())
@@ -272,18 +279,6 @@
       return std::to_string(errnum) + " (" + std::string(strerror_r(errnum, buff.data(), buff.size())) + ")";
     }
 
-<<<<<<< HEAD
-    std::string
-    randomString( size_t size )
-    {
-      std::stringstream out;
-      for ( size_t i = 0; i < size; ++i )
-        out << (char)( 'a'+rand() % ( ( 'z'-'a' )+1 ) );
-      return out.str();
-    }
-  }
-}
-=======
 #define STRINGIFY(x) #x
 #define TOSTRING(x) STRINGIFY(x)
 #define DEF_COLOUR(col) \
@@ -326,5 +321,4 @@
 #undef DEF_COLOUR
 #undef DEF_MODIFIER
   }  // namespace utils
-}  // namespace cepgen
->>>>>>> 6bd61b69
+}  // namespace cepgen