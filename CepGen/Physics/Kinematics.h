#ifndef CepGen_Physics_Kinematics_h
#define CepGen_Physics_Kinematics_h

#include "CepGen/Core/ParametersList.h"
#include "CepGen/Physics/KinematicsMode.h"
#include "CepGen/Physics/Cuts.h"

#include <iosfwd>
#include <vector>
#include <memory>

namespace cepgen
{
  enum class KTFlux;
  namespace ff { class Parameterisation; }
  /// List of kinematic constraints to apply on the process phase space.
  class Kinematics
  {
    public:
      Kinematics();
      Kinematics( const ParametersList& );
      ~Kinematics() = default;

      /// Minimal diffractive mass for dissociative proton treatment
      static constexpr double MX_MIN = 1.07; // mp+mpi+-

      /// List containing all parameters handled
      ParametersList parameters() const;

      /// Set the incoming particles' momenta (if the collision is symmetric)
      Kinematics& setSqrtS( double sqrts );
      /// Process centre of mass energy
      double sqrtS() const;

      /// Incoming beams characteristics
      struct Beam
      {
        Beam(); ///< Default constructor
        double pz; ///< Incoming particle momentum, in GeV/c
        pdgid_t pdg; ///< PDG identifier for the beam
        KTFlux kt_flux; ///< Type of \f$k_{\rm T}\f$-factorised flux to be considered (if any)
        std::shared_ptr<ff::Parameterisation> form_factors; ///< Type of form factors to consider
      };
      /// Human-readable description of a beam particle/system
      friend std::ostream& operator<<( std::ostream&, const Beam& );

      /// Beam/primary particle's kinematics
      std::pair<Beam,Beam> incoming_beams;
      /// Minimum list of central particles required
      std::vector<pdgid_t> minimum_final_state;
      /// Type of kinematics to consider for the phase space
      KinematicsMode mode;
<<<<<<< HEAD
=======

      /// Structure functions evaluator
      strfun::Parameterisation* structureFunctions() const { return str_fun_.get(); }
      /// Set a structure functions evaluator object
      Kinematics& setStructureFunctions( std::unique_ptr<strfun::Parameterisation> );
      /// Set the integer-type of structure functions evaluator to build
      Kinematics& setStructureFunctions( int, int );
>>>>>>> 481de56a

      /// A collection of cuts to apply on the physical phase space
      struct CutsList
      {
        CutsList();
<<<<<<< HEAD
        /// Cuts on the initial particles kinematics
        Cuts initial;
        /// Cuts on the central system produced
        Cuts central;
        PerIdCuts central_particles;
        /// Cuts on the beam remnants system
        Cuts remnants;
      } cuts;
=======
        InitialCuts initial; ///< Cuts on the initial particles kinematics
        CentralCuts central; ///< Cuts on the central system produced
        PerIdCuts central_particles; ///< Cuts on the central individual particles
        RemnantsCuts remnants; ///< Cuts on the beam remnants system
      } cuts; ///< Phase space cuts
      /// Human-readable description of a full kinematics cuts definition
      friend std::ostream& operator<<( std::ostream&, const CutsList& );

    private:
      /// Type of structure functions to consider
      std::shared_ptr<strfun::Parameterisation> str_fun_;
>>>>>>> 481de56a
  };
}

#endif<|MERGE_RESOLUTION|>--- conflicted
+++ resolved
@@ -3,6 +3,7 @@
 
 #include "CepGen/Core/ParametersList.h"
 #include "CepGen/Physics/KinematicsMode.h"
+#include "CepGen/Physics/FormFactors.h"
 #include "CepGen/Physics/Cuts.h"
 
 #include <iosfwd>
@@ -50,8 +51,6 @@
       std::vector<pdgid_t> minimum_final_state;
       /// Type of kinematics to consider for the phase space
       KinematicsMode mode;
-<<<<<<< HEAD
-=======
 
       /// Structure functions evaluator
       strfun::Parameterisation* structureFunctions() const { return str_fun_.get(); }
@@ -59,22 +58,11 @@
       Kinematics& setStructureFunctions( std::unique_ptr<strfun::Parameterisation> );
       /// Set the integer-type of structure functions evaluator to build
       Kinematics& setStructureFunctions( int, int );
->>>>>>> 481de56a
 
       /// A collection of cuts to apply on the physical phase space
       struct CutsList
       {
         CutsList();
-<<<<<<< HEAD
-        /// Cuts on the initial particles kinematics
-        Cuts initial;
-        /// Cuts on the central system produced
-        Cuts central;
-        PerIdCuts central_particles;
-        /// Cuts on the beam remnants system
-        Cuts remnants;
-      } cuts;
-=======
         InitialCuts initial; ///< Cuts on the initial particles kinematics
         CentralCuts central; ///< Cuts on the central system produced
         PerIdCuts central_particles; ///< Cuts on the central individual particles
@@ -86,7 +74,6 @@
     private:
       /// Type of structure functions to consider
       std::shared_ptr<strfun::Parameterisation> str_fun_;
->>>>>>> 481de56a
   };
 }
 
