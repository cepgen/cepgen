--- conflicted
+++ resolved
@@ -1,15 +1,9 @@
 #ifndef CepGen_Physics_FormFactors_h
 #define CepGen_Physics_FormFactors_h
 
-<<<<<<< HEAD
-#include "CepGen/Core/ModuleFactory.h"
+#include "CepGen/Modules/NamedModule.h"
 
 #include <memory>
-=======
-#include <cmath>
-#include <iosfwd>
-#include <array>
->>>>>>> 481de56a
 
 namespace cepgen
 {
@@ -36,22 +30,23 @@
     };
     std::ostream& operator<<( std::ostream&, const Model& );
     /// Form factors parameterisation (electric and magnetic parts)
-    class Parameterisation
+    class Parameterisation : public NamedModule<int>
     {
       public:
         explicit Parameterisation();
         Parameterisation( const ParametersList& );
         Parameterisation( const Parameterisation& );
 
+        static std::string description() { return "Unnamed form factors parameterisation"; }
         /// Dumping operator for standard output streams
         friend std::ostream& operator<<( std::ostream&, const Parameterisation& );
 
         /// Specify the structure functions modelling where applicable
-        void setStructureFunctions( std::unique_ptr<strfun::Parameterisation> );
-        const std::unique_ptr<strfun::Parameterisation>& structureFunctions() const { return str_fun_; }
+        void setStructureFunctions( strfun::Parameterisation* );
+        strfun::Parameterisation* structureFunctions() const { return str_fun_.get(); }
+
         const Type& type() const { return type_; }
         void setType( const Type& type ) { type_ = type; }
-        const Model& model() const { return model_; }
 
         double tau( double q2 ) const;
 
@@ -61,17 +56,15 @@
       protected:
         static constexpr double MU = 2.79;
 
-        virtual void compute( double q2 ) {}
-        virtual std::string description() const; ///< Human-readable description of this parameterisation
+        virtual void compute( double ) {}
 
-        const Model model_;
         Type type_;
 
         const double mp_; ///< Proton mass, in GeV/c\f$^2\f$
         const double mp2_; ///< Squared proton mass, in GeV\f$^2\f$/c\f$^4\f$
 
       private:
-        std::unique_ptr<strfun::Parameterisation> str_fun_;
+        std::shared_ptr<strfun::Parameterisation> str_fun_;
         double last_q2_;
 
       public:
@@ -81,50 +74,6 @@
         double GE;
         double GM;
     };
-
-    class StandardDipole : public Parameterisation
-    {
-      public:
-        StandardDipole( const ParametersList& = ParametersList() );
-
-      private:
-        void compute( double q2 ) override;
-    };
-
-    class ArringtonEtAl : public Parameterisation
-    {
-      public:
-        ArringtonEtAl( const ParametersList& );
-
-      private:
-        void compute( double q2 ) override;
-        const int mode_;
-        std::vector<double> a_e_, b_e_;
-        std::vector<double> a_m_, b_m_;
-    };
-
-    class BrashEtAl : public Parameterisation
-    {
-      public:
-        using Parameterisation::Parameterisation;
-
-      private:
-        static constexpr float MAX_Q2 = 7.7;
-        void compute( double q2 ) override;
-    };
-
-    class MergellEtAl : public Parameterisation
-    {
-      public:
-        MergellEtAl( const ParametersList& );
-
-      private:
-        void compute( double q2 ) override;
-        static constexpr double Q2_RESCL = 9.733, INV_DENUM = 1./0.350;
-        static constexpr double EXPO = 2.148;
-        const std::vector<double> par1_, par2_;
-    };
-
   }
 }
 
