--- conflicted
+++ resolved
@@ -44,11 +44,7 @@
   }
 
   Momentum
-<<<<<<< HEAD
-  Momentum::fromPThetaPhi( double p, double theta, double phi, double e )
-=======
   Momentum::fromPThetaPhiE( double p, double theta, double phi, double e )
->>>>>>> 19bf2324
   {
     const double px = p*sin( theta )*cos( phi ),
                  py = p*sin( theta )*sin( phi ),
