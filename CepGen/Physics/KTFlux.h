--- conflicted
+++ resolved
@@ -2,10 +2,7 @@
 #define CepGen_Physics_KTFlux_h
 
 #include "CepGen/Physics/PDG.h"
-<<<<<<< HEAD
-=======
 #include <iosfwd>
->>>>>>> bb9b9e82
 
 namespace cepgen
 {
@@ -14,13 +11,7 @@
   /// Collection of fundamental constants for \f$k_{\rm T}\f$ fluxes definition
   struct KTFluxParameters
   {
-<<<<<<< HEAD
-    static constexpr double MIN_KT_FLUX = 1.e-20; ///< Minimal value taken for a \f$\k_{\rm T}\f$-factorised flux
-    static const double kMP; ///< Proton mass, in GeV/c\f$^2\f$
-    static const double kMP2; ///< Squared proton mass
-=======
     static const double kMinKTFlux; ///< Minimal value taken for a \f$\k_{\rm T}\f$-factorised flux
->>>>>>> bb9b9e82
   };
   /// Type of incoming partons fluxes
   enum class KTFlux
@@ -39,15 +30,10 @@
   /// \param[in] type Flux modelling
   /// \param[in] x Parton momentum fraction
   /// \param[in] kt2 Transverse 2-momentum \f$\mathbf{q}_{\rm T}^2\f$ of the incoming parton
-  /// \param[in] sf Structure functions evaluator
-<<<<<<< HEAD
-  /// \param[in] mx Outgoing diffractive proton mass
-  double ktFlux( const KTFlux& type, double x, double kt2, ff::Parameterisation& sf, double mx = KTFluxParameters::kMP );
-=======
+  /// \param[in] ff Form factors evaluator
   /// \param[in] mi2 Incoming particle squared mass
   /// \param[in] mf2 Outgoing diffractive squared mass
-  double ktFlux( const KTFlux& type, double x, double kt2, strfun::Parameterisation& sf, double mi2, double mf2 );
->>>>>>> bb9b9e82
+  double ktFlux( const KTFlux& type, double x, double kt2, ff::Parameterisation& sf, double mi2, double mf2 );
   /// \brief Compute the flux (from heavy ion) for a given parton \f$(x,k_{\rm T})\f$
   /// \param[in] type Flux modelling
   /// \param[in] x Parton momentum fraction
