#include "CepGen/Physics/KTFlux.h"
#include "CepGen/Physics/Constants.h"
#include "CepGen/Physics/FormFactors.h"
#include "CepGen/Physics/PDG.h"
#include "CepGen/Physics/HeavyIon.h"
#include "CepGen/Physics/GluonGrid.h"
#include "CepGen/Physics/Constants.h"

#include "CepGen/StructureFunctions/Parameterisation.h"

#include "CepGen/Core/Exception.h"

namespace
{
  extern "C"
  {
    void f_inter_kmr_fg_( double& logx, double& logkt2, double& logmu2, int& mode, double& fg );
  }
}

namespace cepgen
{
<<<<<<< HEAD
  const double KTFluxParameters::kMP = PDG::get().mass( PDG::proton );
  const double KTFluxParameters::kMP2 = KTFluxParameters::kMP*KTFluxParameters::kMP;

  double
  ktFlux( const KTFlux& type, double x, double kt2, ff::Parameterisation& ff, double mx )
=======
  const double KTFluxParameters::kMinKTFlux = 1.e-20;

  double
  ktFlux( const KTFlux& type, double x, double kt2, strfun::Parameterisation& sf, double mi2, double mf2 )
>>>>>>> bb9b9e82
  {
    switch ( type ) {
      case KTFlux::P_Photon_Elastic: {
        const double x2 = x*x;
        const double q2min = x2*mi2/( 1.-x ), q2 = q2min + kt2/( 1.-x );
        //--- proton electromagnetic form factors
<<<<<<< HEAD
        const auto& formfac = ff( q2 );
        flux = constants::ALPHA_EM*M_1_PI/( 1.-x )/q2*( ( 1.-x )*( 1.-q2min/q2 )*formfac.FE + 0.25*x2*formfac.FM );
=======
        const auto& ff = FormFactors::protonElastic( q2 );
        const double f_D = ff.FE*( 1.-x )*( 1.-q2min/q2 );
        const double f_C = ff.FM;
        return constants::ALPHA_EM*M_1_PI*( 1.-x )/q2*( f_D+0.5*x2*f_C );
>>>>>>> bb9b9e82
      } break;
      case KTFlux::P_Photon_Inelastic:
      case KTFlux::P_Photon_Inelastic_Budnev: {
        const double x2 = x*x;
        const double q2min = ( x*( mf2-mi2 ) + x2*mi2 )/( 1.-x );
        const double q2 = q2min + kt2/( 1.-x );
        const double denom = 1./( q2+mf2-mi2 );
        const double xbj = denom*q2;
        //--- proton structure functions
<<<<<<< HEAD
        auto& str_fun = ( *ff.structureFunctions() )( xbj, q2 );
        str_fun.computeFL( xbj, q2 );
        const double f_D = str_fun.F2*denom*( 1.-x )*( 1.-q2min/q2 );
        const double f_C = str_fun.F1( xbj, q2 ) * 2./q2;
        flux = constants::ALPHA_EM*M_1_PI*( 1.-x )/q2*( f_D+0.5*x2*f_C );
=======
        auto& str_fun = sf( xbj, q2 );
        if ( type == KTFlux::P_Photon_Inelastic ) {
          const double f_aux = str_fun.F2*denom*( 1.-( q2-kt2 )/q2 )*pow( kt2/( kt2+x*( mf2-mi2 )+x2*mi2 ), 2 );
          return constants::ALPHA_EM*M_1_PI*( 1.-x )*f_aux/kt2;
        }
        else {
          str_fun.computeFL( xbj, q2 );
          const double f_D = str_fun.F2*denom*( 1.-x )*( 1.-q2min/q2 );
          const double f_C = str_fun.F1( xbj, q2 ) * 2./q2;
          return constants::ALPHA_EM*M_1_PI*( 1.-x )/q2*( f_D+0.5*x2*f_C );
        }
>>>>>>> bb9b9e82
      } break;
      case KTFlux::P_Gluon_KMR: {
        static bool built = false;
        double fg;
        int zero = 0, one = 1;
        double lx = log10( x ), lkt2 = log10( kt2 ), lmx2 = log10( mf2 );
        if ( !built ) {
          CG_INFO( "KTFlux:KMR_alt" )
            << "Building the legacy KMR interpolation grid.";
          f_inter_kmr_fg_( lx, lkt2, lmx2, zero, fg );
          CG_INFO( "KTFlux:KMR_alt" )
            << "Legacy KMR interpolation grid built.";
          f_inter_kmr_fg_( lx, lkt2, lmx2, one, fg );
          built = true;
          return fg;
        }
        else {
          f_inter_kmr_fg_( lx, lkt2, lmx2, one, fg );
          return fg;
        }
      }
      case KTFlux::P_Gluon_KMR_alt: {
        return kmr::GluonGrid::get()( log10( x ), log10( kt2 ), log10( mf2 ) );
      } break;
      default:
        throw CG_FATAL( "KTFlux" ) << "Invalid flux type: " << type;
    }
<<<<<<< HEAD
    if ( flux > KTFluxParameters::MIN_KT_FLUX )
      return flux;
    return 0.;
=======
>>>>>>> bb9b9e82
  }

  double
  ktFlux( const KTFlux& type, double x, double kt2, const HeavyIon& hi )
  {
    const double& mp = PDG::get().mass( PDG::proton );
    double flux = 0.;
    switch ( type ) {
      case KTFlux::HI_Photon_Elastic: {
        const double r_a = 1.1*cbrt( hi.A ), a0 = 0.7, m_a = hi.A*mp;
        const double q2_ela = ( kt2+x*x*m_a*m_a )/( 1.-x ), cons = sqrt( q2_ela )/0.1973;
        const double tau = cons*r_a, tau1 = cons*a0;
        // "Realistic nuclear form-factor" as used in STARLIGHT
        const double ff1 = 3.*( sin( tau )-tau*cos( tau ) )/pow( tau+1.e-10, 3 );
        const double ff2 = 1./( 1.+tau1*tau1 );
        const double ela1 = pow( kt2/( kt2+x*x*m_a*m_a ), 2 );
        const double ela2 = pow( ff1*ff2, 2 )/*, ela3 = 1.-( q2_ela-kt2 )/q2_ela*/;
        const unsigned int z = (unsigned short)hi.Z;
        flux = constants::ALPHA_EM*M_1_PI*z*z*ela1*ela2/q2_ela;
      } break;
      default:
        throw CG_FATAL("KTFlux") << "Invalid flux type: " << type;
    }
    if ( flux > KTFluxParameters::MIN_KT_FLUX )
      return flux;
    return 0.;
  }

  std::ostream&
  operator<<( std::ostream& os, const KTFlux& type )
  {
    switch ( type ) {
      case KTFlux::P_Photon_Elastic:
        return os << "elastic photon from proton";
      case KTFlux::P_Photon_Inelastic:
        return os << "inelastic photon from proton";
      case KTFlux::P_Photon_Inelastic_Budnev:
        return os << "inelastic photon from proton (Budnev)";
      case KTFlux::P_Gluon_KMR:
        return os << "elastic gluon from proton (KMR)";
      case KTFlux::HI_Photon_Elastic:
        return os << "elastic photon from HI";
      case KTFlux::invalid: default:
        return os << "unrecognized flux (" << (int)type << ")";
    }
  }
}<|MERGE_RESOLUTION|>--- conflicted
+++ resolved
@@ -4,7 +4,6 @@
 #include "CepGen/Physics/PDG.h"
 #include "CepGen/Physics/HeavyIon.h"
 #include "CepGen/Physics/GluonGrid.h"
-#include "CepGen/Physics/Constants.h"
 
 #include "CepGen/StructureFunctions/Parameterisation.h"
 
@@ -20,33 +19,19 @@
 
 namespace cepgen
 {
-<<<<<<< HEAD
-  const double KTFluxParameters::kMP = PDG::get().mass( PDG::proton );
-  const double KTFluxParameters::kMP2 = KTFluxParameters::kMP*KTFluxParameters::kMP;
-
-  double
-  ktFlux( const KTFlux& type, double x, double kt2, ff::Parameterisation& ff, double mx )
-=======
   const double KTFluxParameters::kMinKTFlux = 1.e-20;
 
   double
-  ktFlux( const KTFlux& type, double x, double kt2, strfun::Parameterisation& sf, double mi2, double mf2 )
->>>>>>> bb9b9e82
+  ktFlux( const KTFlux& type, double x, double kt2, ff::Parameterisation& ff, double mi2, double mf2 )
   {
     switch ( type ) {
       case KTFlux::P_Photon_Elastic: {
         const double x2 = x*x;
         const double q2min = x2*mi2/( 1.-x ), q2 = q2min + kt2/( 1.-x );
-        //--- proton electromagnetic form factors
-<<<<<<< HEAD
         const auto& formfac = ff( q2 );
-        flux = constants::ALPHA_EM*M_1_PI/( 1.-x )/q2*( ( 1.-x )*( 1.-q2min/q2 )*formfac.FE + 0.25*x2*formfac.FM );
-=======
-        const auto& ff = FormFactors::protonElastic( q2 );
-        const double f_D = ff.FE*( 1.-x )*( 1.-q2min/q2 );
-        const double f_C = ff.FM;
+        const double f_D = formfac.FE*( 1.-x )*( 1.-q2min/q2 );
+        const double f_C = formfac.FM;
         return constants::ALPHA_EM*M_1_PI*( 1.-x )/q2*( f_D+0.5*x2*f_C );
->>>>>>> bb9b9e82
       } break;
       case KTFlux::P_Photon_Inelastic:
       case KTFlux::P_Photon_Inelastic_Budnev: {
@@ -56,14 +41,7 @@
         const double denom = 1./( q2+mf2-mi2 );
         const double xbj = denom*q2;
         //--- proton structure functions
-<<<<<<< HEAD
         auto& str_fun = ( *ff.structureFunctions() )( xbj, q2 );
-        str_fun.computeFL( xbj, q2 );
-        const double f_D = str_fun.F2*denom*( 1.-x )*( 1.-q2min/q2 );
-        const double f_C = str_fun.F1( xbj, q2 ) * 2./q2;
-        flux = constants::ALPHA_EM*M_1_PI*( 1.-x )/q2*( f_D+0.5*x2*f_C );
-=======
-        auto& str_fun = sf( xbj, q2 );
         if ( type == KTFlux::P_Photon_Inelastic ) {
           const double f_aux = str_fun.F2*denom*( 1.-( q2-kt2 )/q2 )*pow( kt2/( kt2+x*( mf2-mi2 )+x2*mi2 ), 2 );
           return constants::ALPHA_EM*M_1_PI*( 1.-x )*f_aux/kt2;
@@ -74,7 +52,6 @@
           const double f_C = str_fun.F1( xbj, q2 ) * 2./q2;
           return constants::ALPHA_EM*M_1_PI*( 1.-x )/q2*( f_D+0.5*x2*f_C );
         }
->>>>>>> bb9b9e82
       } break;
       case KTFlux::P_Gluon_KMR: {
         static bool built = false;
@@ -102,12 +79,6 @@
       default:
         throw CG_FATAL( "KTFlux" ) << "Invalid flux type: " << type;
     }
-<<<<<<< HEAD
-    if ( flux > KTFluxParameters::MIN_KT_FLUX )
-      return flux;
-    return 0.;
-=======
->>>>>>> bb9b9e82
   }
 
   double
@@ -131,9 +102,9 @@
       default:
         throw CG_FATAL("KTFlux") << "Invalid flux type: " << type;
     }
-    if ( flux > KTFluxParameters::MIN_KT_FLUX )
-      return flux;
-    return 0.;
+    if ( flux < KTFluxParameters::kMinKTFlux )
+      return 0.;
+    return flux;
   }
 
   std::ostream&
