#include "CepGen/Physics/KTFlux.h"
#include "CepGen/Physics/Constants.h"
#include "CepGen/Physics/PDG.h"
#include "CepGen/Physics/FormFactors.h"
#include "CepGen/Physics/HeavyIon.h"
#include "CepGen/Physics/GluonGrid.h"

#include "CepGen/StructureFunctions/Parameterisation.h"

#include "CepGen/Core/Exception.h"
#include "CepGen/Utils/Timer.h"

namespace cepgen
{
  const double KTFluxParameters::kMinKTFlux = 1.e-20;

  double
  ktFlux( const KTFlux& type, double x, double kt2, ff::Parameterisation& ff, double mi2, double mf2 )
  {
    switch ( type ) {
      case KTFlux::P_Photon_Elastic:
      case KTFlux::P_Photon_Elastic_Budnev: {
        const double x2 = x*x;
        const double q2min = x2*mi2/( 1.-x ), q2 = q2min + kt2/( 1.-x );
<<<<<<< HEAD
        const auto& formfac = ff( q2 );
        const double f_D = formfac.FE*( 1.-x )*( 1.-q2min/q2 );
        const double f_C = formfac.FM;
        return constants::ALPHA_EM*M_1_PI*( 1.-x )/q2*( f_D+0.5*x2*f_C );
=======
        const double qnorm = 1.-q2min/q2;
        //--- proton electromagnetic form factors
        const auto& ff = FormFactors::protonElastic( q2 );
        if ( type == KTFlux::P_Photon_Elastic ) {
          const double f_aux = ff.FE*qnorm*qnorm;
          return constants::ALPHA_EM*M_1_PI/q2*f_aux;
        }
        else {
          const double f_D = ff.FE*( 1.-x )*qnorm;
          const double f_C = ff.FM;
          return constants::ALPHA_EM*M_1_PI*( 1.-x )/q2*( f_D+0.5*x2*f_C );
        }
>>>>>>> 481de56a
      } break;
      case KTFlux::P_Photon_Inelastic:
      case KTFlux::P_Photon_Inelastic_Budnev: {
        const double x2 = x*x;
        const double q2min = ( x*( mf2-mi2 )+x2*mi2 )/( 1.-x );
        const double q2 = q2min + kt2/( 1.-x );
        const double qnorm = 1.-q2min/q2;
        //--- proton structure functions
        const double denom = 1./( q2+mf2-mi2 );
        const double xbj = denom*q2;
<<<<<<< HEAD
        //--- proton structure functions
        auto& str_fun = ( *ff.structureFunctions() )( xbj, q2 );
=======
        auto& str_fun = sf( xbj, q2 );
>>>>>>> 481de56a
        if ( type == KTFlux::P_Photon_Inelastic ) {
          const double f_aux = str_fun.F2*denom*qnorm*qnorm;
          return constants::ALPHA_EM*M_1_PI*( 1.-x )/q2*f_aux;
        }
        else {
          str_fun.computeFL( xbj, q2 );
          const double f_D = str_fun.F2*denom*( 1.-x )*qnorm;
          const double f_C = str_fun.F1( xbj, q2 ) * 2./q2;
          return constants::ALPHA_EM*M_1_PI*( 1.-x )/q2*( f_D+0.5*x2*f_C );
        }
      } break;
      case KTFlux::P_Gluon_KMR: {
        return kmr::GluonGrid::get()( x, kt2, mf2 );
      } break;
      default:
        throw CG_FATAL( "KTFlux" ) << "Invalid flux type: " << type;
    }
  }

  double
  ktFlux( const KTFlux& type, double x, double kt2, const HeavyIon& hi )
  {
    const double& mp = PDG::get().mass( PDG::proton );
    double flux = 0.;
    switch ( type ) {
      case KTFlux::HI_Photon_Elastic: {
        const double r_a = 1.1*cbrt( hi.A ), a0 = 0.7, m_a = hi.A*mp;
        const double q2_ela = ( kt2+x*x*m_a*m_a )/( 1.-x ), cons = sqrt( q2_ela )/0.1973;
        const double tau = cons*r_a, tau1 = cons*a0;
        // "Realistic nuclear form-factor" as used in STARLIGHT
        const double ff1 = 3.*( sin( tau )-tau*cos( tau ) )/pow( tau+1.e-10, 3 );
        const double ff2 = 1./( 1.+tau1*tau1 );
        const double ela1 = pow( kt2/( kt2+x*x*m_a*m_a ), 2 );
        const double ela2 = pow( ff1*ff2, 2 )/*, ela3 = 1.-( q2_ela-kt2 )/q2_ela*/;
        const unsigned int z = (unsigned short)hi.Z;
        flux = constants::ALPHA_EM*M_1_PI*z*z*ela1*ela2/q2_ela;
      } break;
      default:
        throw CG_FATAL("KTFlux") << "Invalid flux type: " << type;
    }
    if ( flux < KTFluxParameters::kMinKTFlux )
      return 0.;
    return flux;
  }

  std::ostream&
  operator<<( std::ostream& os, const KTFlux& type )
  {
    switch ( type ) {
      case KTFlux::P_Photon_Elastic:
        return os << "elastic photon from proton";
      case KTFlux::P_Photon_Elastic_Budnev:
        return os << "elastic photon from proton (Budnev)";
      case KTFlux::P_Photon_Inelastic:
        return os << "inelastic photon from proton";
      case KTFlux::P_Photon_Inelastic_Budnev:
        return os << "inelastic photon from proton (Budnev)";
      case KTFlux::P_Gluon_KMR:
        return os << "elastic gluon from proton (KMR)";
      case KTFlux::HI_Photon_Elastic:
        return os << "elastic photon from HI";
      case KTFlux::invalid: default:
        return os << "unrecognised flux (" << (int)type << ")";
    }
  }
}<|MERGE_RESOLUTION|>--- conflicted
+++ resolved
@@ -22,25 +22,17 @@
       case KTFlux::P_Photon_Elastic_Budnev: {
         const double x2 = x*x;
         const double q2min = x2*mi2/( 1.-x ), q2 = q2min + kt2/( 1.-x );
-<<<<<<< HEAD
+        const double qnorm = 1.-q2min/q2;
         const auto& formfac = ff( q2 );
-        const double f_D = formfac.FE*( 1.-x )*( 1.-q2min/q2 );
-        const double f_C = formfac.FM;
-        return constants::ALPHA_EM*M_1_PI*( 1.-x )/q2*( f_D+0.5*x2*f_C );
-=======
-        const double qnorm = 1.-q2min/q2;
-        //--- proton electromagnetic form factors
-        const auto& ff = FormFactors::protonElastic( q2 );
         if ( type == KTFlux::P_Photon_Elastic ) {
-          const double f_aux = ff.FE*qnorm*qnorm;
+          const double f_aux = formfac.FE*qnorm*qnorm;
           return constants::ALPHA_EM*M_1_PI/q2*f_aux;
         }
         else {
-          const double f_D = ff.FE*( 1.-x )*qnorm;
-          const double f_C = ff.FM;
+          const double f_D = formfac.FE*( 1.-x )*qnorm;
+          const double f_C = formfac.FM;
           return constants::ALPHA_EM*M_1_PI*( 1.-x )/q2*( f_D+0.5*x2*f_C );
         }
->>>>>>> 481de56a
       } break;
       case KTFlux::P_Photon_Inelastic:
       case KTFlux::P_Photon_Inelastic_Budnev: {
@@ -51,12 +43,8 @@
         //--- proton structure functions
         const double denom = 1./( q2+mf2-mi2 );
         const double xbj = denom*q2;
-<<<<<<< HEAD
         //--- proton structure functions
         auto& str_fun = ( *ff.structureFunctions() )( xbj, q2 );
-=======
-        auto& str_fun = sf( xbj, q2 );
->>>>>>> 481de56a
         if ( type == KTFlux::P_Photon_Inelastic ) {
           const double f_aux = str_fun.F2*denom*qnorm*qnorm;
           return constants::ALPHA_EM*M_1_PI*( 1.-x )/q2*f_aux;
