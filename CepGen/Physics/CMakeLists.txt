<<<<<<< HEAD
file(GLOB phys_sources *.cpp)
file(GLOB sf_sources ../StructureFunctions/*.cpp)
=======
file(GLOB sources *.cpp)
>>>>>>> 5add3128

include_directories(${PROJECT_SOURCE_DIR})

#----- build the object

add_library(CepGenPhysics SHARED ${phys_sources} ${sf_sources})

<<<<<<< HEAD
#----- check the external dependencies

set(external_deps "")
if(EXISTS $ENV{has_grv})
  add_library(GRV_PDF SHARED $ENV{has_grv})
  list(APPEND external_deps GRV_PDF)
  install(TARGETS GRV_PDF DESTINATION lib)
endif()
if(EXISTS $ENV{has_schaefer})
#  add_library(SchaeferF2 SHARED $ENV{has_schaefer})
  list(APPEND external_deps SchaeferF2)
#  install(TARGETS SchaeferF2 DESTINATION lib)
endif()
target_link_libraries(CepGenPhysics ${external_deps})
=======
#----- installation rules
>>>>>>> 5add3128

install(TARGETS CepGenPhysics DESTINATION lib)
<|MERGE_RESOLUTION|>--- conflicted
+++ resolved
@@ -1,33 +1,11 @@
-<<<<<<< HEAD
 file(GLOB phys_sources *.cpp)
-file(GLOB sf_sources ../StructureFunctions/*.cpp)
-=======
-file(GLOB sources *.cpp)
->>>>>>> 5add3128
 
 include_directories(${PROJECT_SOURCE_DIR})
 
 #----- build the object
 
-add_library(CepGenPhysics SHARED ${phys_sources} ${sf_sources})
+add_library(CepGenPhysics SHARED ${phys_sources})
 
-<<<<<<< HEAD
-#----- check the external dependencies
-
-set(external_deps "")
-if(EXISTS $ENV{has_grv})
-  add_library(GRV_PDF SHARED $ENV{has_grv})
-  list(APPEND external_deps GRV_PDF)
-  install(TARGETS GRV_PDF DESTINATION lib)
-endif()
-if(EXISTS $ENV{has_schaefer})
-#  add_library(SchaeferF2 SHARED $ENV{has_schaefer})
-  list(APPEND external_deps SchaeferF2)
-#  install(TARGETS SchaeferF2 DESTINATION lib)
-endif()
-target_link_libraries(CepGenPhysics ${external_deps})
-=======
 #----- installation rules
->>>>>>> 5add3128
 
 install(TARGETS CepGenPhysics DESTINATION lib)
