--- conflicted
+++ resolved
@@ -24,11 +24,7 @@
       //--- static definitions
 
       /// Build a 3-momentum from its three pseudo-cylindric coordinates
-<<<<<<< HEAD
-      static Momentum fromPtEtaPhi( double pt, double eta, double phi, double e = -1. );
-=======
       static Momentum fromPtEtaPhiE( double pt, double eta, double phi, double e = -1. );
->>>>>>> 19bf2324
       /// Build a 3-momentum from its three pseudo-cylindric coordinates
       static Momentum fromPtEtaPhiM( double pt, double eta, double phi, double m );
       /// Build a 4-momentum from its scalar momentum, and its polar and azimuthal angles
