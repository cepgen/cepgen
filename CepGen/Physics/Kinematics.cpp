--- conflicted
+++ resolved
@@ -10,11 +10,7 @@
 namespace CepGen
 {
   Kinematics::Kinematics() :
-<<<<<<< HEAD
-    incoming_beams( { { 6500., PDG::Proton, HeavyIon::proton(), 10 }, { 6500., PDG::Proton, HeavyIon::proton(), 10 } } ),
-=======
-    incoming_beams( { { 6500., PDG::proton, 10 }, { 6500., PDG::proton, 10 } } ),
->>>>>>> 26eff4c2
+    incoming_beams( { { 6500., PDG::proton, HeavyIon::proton(), 10 }, { 6500., PDG::proton, HeavyIon::proton(), 10 } } ),
     mode( Mode::invalid ), structure_functions( new SF::SuriYennie )
   {}
 
