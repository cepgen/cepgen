--- conflicted
+++ resolved
@@ -45,34 +45,7 @@
   file(REMOVE_ITEM phys_sources ${pegasus_alphas})
 endif()
 
-<<<<<<< HEAD
-#--- linking with Pythia 8
-
-if(PYTHIA8)
-  message(STATUS "Pythia 8 found in ${PYTHIA8}")
-  message(STATUS "Pythia 8 will be used for LHEF output")
-  set(CMAKE_CXX_FLAGS "${CMAKE_CXX_FLAGS} -Wno-misleading-indentation")
-  include_directories(${PYTHIA8_INCLUDE})
-  add_definitions(-DPYTHIA8)
-  list(APPEND hadr_sources "Hadronisers/Pythia8Hadroniser.cpp")
-  list(APPEND io_sources "IO/PythiaEventInterface.cpp")
-  list(APPEND io_sources "IO/LHEFPythiaHandler.cpp")
-  list(APPEND addons_libraries ${PYTHIA8} dl)
-endif()
-
-#--- linking with Tauola++
-
-if(TAUOLAPP)
-  message(STATUS "Tauola++ found in ${TAUOLAPP}")
-  include_directories(${TAUOLAPP_INCLUDE})
-  list(APPEND hadr_sources "Hadronisers/TauolaFilter.cpp")
-  list(APPEND addons_libraries ${TAUOLAPP})
-endif()
-
-#--- linking with HepMC
-=======
 #----- check the external dependencies for physics utilities
->>>>>>> 96a3fa9c
 
 find_library(MUPARSER muparser)
 if(MUPARSER)
