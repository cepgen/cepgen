--- conflicted
+++ resolved
@@ -32,7 +32,8 @@
 
 #----- check the external dependencies for physics utilities
 
-<<<<<<< HEAD
+find_path(CUBA_INCLUDE tools HINTS $ENV{CUBA_DIR})
+find_library(CUBA cuba HINTS $ENV{CUBA_DIR})
 if(CUBA)
   message(STATUS "CUBA found in ${CUBA}")
   list(APPEND core_includes ${CUBA_INCLUDE})
@@ -42,9 +43,7 @@
   list(REMOVE_ITEM int_sources ${int_cuba})
 endif()
 
-=======
 find_library(MUPARSER muparser)
->>>>>>> 481de56a
 if(MUPARSER)
   message(STATUS "Formulas parsing will use muParser found in ${MUPARSER}")
   list(APPEND CEPGEN_CORE_EXT ${MUPARSER})
