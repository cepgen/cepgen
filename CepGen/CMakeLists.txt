--- conflicted
+++ resolved
@@ -93,24 +93,7 @@
   include_directories(${HEPMC_INCLUDE})
 endif()
 
-<<<<<<< HEAD
-#--- linking with Delphes
-
-if(DELPHES)
-  message(STATUS "Delphes found in ${DELPHES}")
-  find_package(ROOT QUIET)
-  if(ROOT_FOUND)
-    message(STATUS "ROOT found in ${ROOT_INCLUDE_DIRS}")
-    list(APPEND addons_libraries ${DELPHES} ${ROOT_LIBRARIES} ${TBB})
-    list(APPEND io_sources "IO/DelphesHandler.cpp")
-    include_directories(${DELPHES_INCLUDE})
-    message(STATUS ${DELPHES_INCLUDE})
-    include_directories(${ROOT_INCLUDE_DIRS})
-  else()
-    message(STATUS "ROOT not found! Disabling Delphes module.")
-  endif()
-=======
-#--- linking with ROOT
+#--- linking with ROOT/Delphes
 
 if(ROOT_FOUND)
   message(STATUS "ROOT found in ${ROOT_LIBRARY_DIR}")
@@ -118,7 +101,13 @@
   list(APPEND io_sources "IO/ROOTTreeHandler.cpp")
   include_directories(${ROOT_INCLUDE_DIRS})
   link_directories(${ROOT_LIBRARY_DIR})
->>>>>>> d0c6b656
+  if(DELPHES)
+    message(STATUS "Delphes found in ${DELPHES}")
+    list(APPEND addons_libraries ${DELPHES} ${TBB})
+    list(APPEND io_sources "IO/DelphesHandler.cpp")
+    include_directories(${DELPHES_INCLUDE})
+    message(STATUS ${DELPHES_INCLUDE})
+  endif()
 endif()
 
 #----- build the objects
