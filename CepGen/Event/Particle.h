--- conflicted
+++ resolved
@@ -64,11 +64,7 @@
           static Momentum fromPThetaPhi( double p, double theta, double phi, double e = -1. );
           /// Build a 4-momentum from its four momentum and energy coordinates
           static Momentum fromPxPyPzE( double px, double py, double pz, double e );
-<<<<<<< HEAD
-          /// Build a 4-momentum from its four momentum coordinates and mass
-=======
           /// Build a 4-momentum from its three momentum coordinates and mass
->>>>>>> 0ab35c1a
           static Momentum fromPxPyPzM( double px, double py, double pz, double m );
           /// Build a 4-momentum from its transverse momentum, rapidity and mass
           static Momentum fromPxPyYM( double px, double py, double rap, double m );
