--- conflicted
+++ resolved
@@ -206,10 +206,6 @@
     if ( weight <= 0. )
       return false;
 
-<<<<<<< HEAD
-    global_params_->generation.ngen += 1;
-=======
->>>>>>> c1188418
     if ( global_params_->generation.ngen % global_params_->generation.gen_print_every == 0 ) {
       Information( Form( "[thread 0x%zx] Generated events: %d",
                          std::hash<std::thread::id>()( std::this_thread::get_id() ),
