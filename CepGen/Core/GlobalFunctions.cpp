/*
 *  CepGen: a central exclusive processes event generator
 *  Copyright (C) 2013-2021  Laurent Forthomme
 *
 *  This program is free software: you can redistribute it and/or modify
 *  it under the terms of the GNU General Public License as published by
 *  the Free Software Foundation, either version 3 of the License, or
 *  any later version.
 *
 *  This program is distributed in the hope that it will be useful,
 *  but WITHOUT ANY WARRANTY; without even the implied warranty of
 *  MERCHANTABILITY or FITNESS FOR A PARTICULAR PURPOSE.  See the
 *  GNU General Public License for more details.
 *
 *  You should have received a copy of the GNU General Public License
 *  along with this program.  If not, see <http://www.gnu.org/licenses/>.
 */

#include <atomic>
#include <fstream>

#include "CepGen/Core/Exception.h"
#include "CepGen/Generator.h"
#include "CepGen/Physics/MCDFileParser.h"
#include "CepGen/Physics/PDG.h"
#include "CepGen/Utils/Environment.h"
#include "CepGen/Utils/Filesystem.h"
#include "CepGen/Utils/String.h"
#include "CepGen/Version.h"

#ifdef _WIN32
#include <libloaderapi.h>
#else
#include <dlfcn.h>
#endif

namespace cepgen {
  namespace utils {
    std::atomic<int> gSignal;  ///< Abort signal handler
  }                            // namespace utils

  bool loadLibrary(const std::string& path, bool match) {
    if (utils::contains(loaded_libraries, path))
      return true;
#ifdef _WIN32
    const auto fullpath = match ? path + ".dll" : path;
#elif defined(__APPLE__)
    const auto fullpath = match ? "lib" + path + ".dylib" : path;
#else
    const auto fullpath = match ? "lib" + path + ".so" : path;
#endif
    for (const auto& search_path : search_paths) {
      fs::path the_path{search_path};
      the_path /= fullpath;
      if (!utils::fileExists(the_path))
        continue;

#ifdef _WIN32
      if (LoadLibraryA(the_path.c_str()) == nullptr) {
        CG_DEBUG("loadLibrary") << "Failed to load library \"" << the_path << "\".\n\t"
                                << "Error code #" << GetLastError() << ".";
        invalid_libraries.emplace_back(path);
        return false;
      }
#else
      if (dlopen(the_path.c_str(), RTLD_LAZY | RTLD_GLOBAL) == nullptr) {
        const char* err = dlerror();
        CG_WARNING("loadLibrary") << "Failed to load library " << the_path << "."
                                  << (err != nullptr ? utils::format("\n\t%s", err) : "");
        invalid_libraries.emplace_back(path);
        return false;
      }
#endif
      CG_DEBUG("loadLibrary") << "Loaded library \"" << path << "\".";
      loaded_libraries.emplace_back(path);
      return true;
    }
    CG_DEBUG("loadLibrary") << "Library \"" << path << "\" (" << fullpath << ") does not exist.";
    return false;
  }

  void initialise(bool safe_mode) {
    //--- parse all particles properties
    static const std::string pdg_file = "";
<<<<<<< HEAD
    search_paths = std::vector<std::string>{utils::env::get("CEPGEN_PATH", "."),
                                            fs::path() / "/usr" / "share" / "CepGen",
                                            fs::current_path(),
                                            fs::current_path().parent_path(),
                                            fs::current_path().parent_path().parent_path()};
    CG_DEBUG("initialise") << utils::s("Search path", search_paths.size(), false) << ": " << search_paths << ".";
=======
    search_paths = utils::env::searchPaths();
>>>>>>> 26cb7386

    //--- particles table parsing
    std::string mcd_file, addons_file;
    for (const auto& path : search_paths) {
      if (mcd_file.empty() && utils::fileExists(path + "/mass_width_2021.mcd"))
        mcd_file = path + "/mass_width_2021.mcd";
      if (addons_file.empty() && utils::fileExists(path + "/CepGenAddOns.txt"))
        addons_file = path + "/CepGenAddOns.txt";
      utils::env::append("LD_LIBRARY_PATH", path);
    }
    if (mcd_file.empty())
      CG_WARNING("init") << "No particles definition file found.";
    else
      pdg::MCDFileParser::parse(mcd_file);
    if (PDG::get().size() < 10)
      CG_WARNING("init") << "Only " << utils::s("particle", PDG::get().size(), true)
                         << " are defined in the runtime environment.\n\t"
                         << "Make sure the path to the MCD file is correct.";

    //--- header message
    try {
      printHeader();
    } catch (const Exception& e) {
      e.dump();
    }

    //--- load all necessary modules
    if (!safe_mode && !addons_file.empty()) {
      std::ifstream addons(addons_file);
      std::string lib;
      while (std::getline(addons, lib))
        loadLibrary(lib, true);
    }
    loadLibrary("CepGenProcesses", true);
    if (!invalid_libraries.empty())
      CG_WARNING("init") << "Failed to load the following libraries:\n\t" << invalid_libraries << ".";

    //--- greeting message
    CG_INFO("init").log([&](auto& log) {
      log << "CepGen " << version::tag << " (" << version::extended << ") "
          << "initialised";
      if (!loaded_libraries.empty())
        log << " with " << utils::s("add-on", loaded_libraries.size(), true) << ":\n\t" << loaded_libraries << ".\n\t";
      else
        log << ". ";
      log << "Greetings!";
    });
  }

  void printHeader() {
    for (const auto& path : search_paths) {
      std::ifstream hf(path + "/README");
      if (hf.good()) {
        CG_LOG << std::string(std::istreambuf_iterator<char>(hf), std::istreambuf_iterator<char>());
        return;
      }
    }
    CG_WARNING("printHeader") << "Failed to open README file.";
  }
}  // namespace cepgen<|MERGE_RESOLUTION|>--- conflicted
+++ resolved
@@ -82,16 +82,8 @@
   void initialise(bool safe_mode) {
     //--- parse all particles properties
     static const std::string pdg_file = "";
-<<<<<<< HEAD
-    search_paths = std::vector<std::string>{utils::env::get("CEPGEN_PATH", "."),
-                                            fs::path() / "/usr" / "share" / "CepGen",
-                                            fs::current_path(),
-                                            fs::current_path().parent_path(),
-                                            fs::current_path().parent_path().parent_path()};
+    search_paths = utils::env::searchPaths();
     CG_DEBUG("initialise") << utils::s("Search path", search_paths.size(), false) << ": " << search_paths << ".";
-=======
-    search_paths = utils::env::searchPaths();
->>>>>>> 26cb7386
 
     //--- particles table parsing
     std::string mcd_file, addons_file;
