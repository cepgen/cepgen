#include "CepGen/Modules/StructureFunctionsFactory.h"
#include "CepGen/StructureFunctions/Parameterisation.h"
#include "CepGen/Processes/FortranKTProcess.h"

#include "CepGen/Physics/KTFlux.h"
#include "CepGen/Physics/HeavyIon.h"
#include "CepGen/Physics/PDG.h"
#include "CepGen/Physics/FormFactors.h"

#include "CepGen/Core/ParametersList.h"
#include "CepGen/Core/Exception.h"
#include "CepGen/Generator.h"

#ifdef __cplusplus
extern "C" {
#endif
  /// Expose structure functions calculators to Fortran
  void
  cepgen_structure_functions_( int& sfmode, double& xbj, double& q2, double& f2, double& fl )
  {
    using namespace cepgen;
    static auto sf = strfun::StructureFunctionsFactory::get().build( sfmode );
    const auto& val = ( *sf )( xbj, q2 );
    f2 = val.F2;
    fl = val.FL;
  }

  /// Compute a \f$k_{\rm T}\f$-dependent flux for single nucleons
  /// \param[in] fmode Flux mode (see cepgen::KTFlux)
  /// \param[in] x Fractional momentum loss
  /// \param[in] kt2 The \f$k_{\rm T}\f$ transverse momentum norm
  /// \param[in] sfmode Structure functions set for dissociative emission
  /// \param[in] min Incoming particle mass
  /// \param[in] mout Diffractive state mass for dissociative emission
  double
  cepgen_kt_flux_( int& fmode, double& x, double& kt2, int& sfmode, double& min, double& mout )
  {
    using namespace cepgen;
<<<<<<< HEAD
    static auto ff = ff::FormFactorsHandler::get().build( ff::Model::StandardDipole ); // use another argument for the modelling?
    ff->setStructureFunctions( strfun::StructureFunctionsHandler::get().build( sfmode ) );
    return ktFlux( (KTFlux)fmode, x, kt2, *ff, mx );
=======
    static auto sf = strfun::StructureFunctionsFactory::get().build( sfmode );
    return ktFlux( (KTFlux)fmode, x, kt2, *sf, min*min, mout*mout );
>>>>>>> bb9b9e82
  }

  /// Compute a \f$k_{\rm T}\f$-dependent flux for heavy ions
  /// \param[in] fmode Flux mode (see cepgen::KTFlux)
  /// \param[in] x Fractional momentum loss
  /// \param[in] kt2 The \f$k_{\rm T}\f$ transverse momentum norm
  /// \param[in] a Mass number for the heavy ion
  /// \param[in] z Atomic number for the heavy ion
  double
  cepgen_kt_flux_hi_( int& fmode, double& x, double& kt2, int& a, int& z )
  {
    using namespace cepgen;
    return ktFlux( (KTFlux)fmode, x, kt2, HeavyIon{ (unsigned short)a, (Element)z } );
  }

  /// Mass of a particle, in GeV/c^2
  double
  cepgen_particle_mass_( int& pdg_id )
  {
    try {
      return cepgen::PDG::get().mass( (cepgen::pdgid_t)pdg_id );
    } catch ( const cepgen::Exception& e ) {
      e.dump();
      exit( 0 );
    }
  }

  /// Charge of a particle, in e
  double
  cepgen_particle_charge_( int& pdg_id )
  {
    try {
      return cepgen::PDG::get().charge( (cepgen::pdgid_t)pdg_id );
    } catch ( const cepgen::Exception& e ) {
      e.dump();
      exit( 0 );
    }
  }

  /// Colour factor of a particle
  double
  cepgen_particle_colour_( int& pdg_id )
  {
    try {
      return cepgen::PDG::get().colours( (cepgen::pdgid_t)pdg_id );
    } catch ( const cepgen::Exception& e ) {
      e.dump();
      exit( 0 );
    }
  }

  void
  cepgen_init_()
  {
    cepgen::Generator gen;
  }

  void
  cepgen_debug_( char* str, int size )
  {
    CG_DEBUG( "fortran_process" ) << std::string( str, size );
  }

  void
  cepgen_warning_( char* str, int size )
  {
    CG_WARNING( "fortran_process" ) << std::string( str, size );
  }

  void
  cepgen_error_( char* str, int size )
  {
    CG_ERROR( "fortran_process" ) << std::string( str, size );
  }

  void
  cepgen_fatal_( char* str, int size )
  {
    throw CG_FATAL( "fortran_process" ) << std::string( str, size );
  }

#ifdef __cplusplus
}
#endif<|MERGE_RESOLUTION|>--- conflicted
+++ resolved
@@ -36,14 +36,9 @@
   cepgen_kt_flux_( int& fmode, double& x, double& kt2, int& sfmode, double& min, double& mout )
   {
     using namespace cepgen;
-<<<<<<< HEAD
-    static auto ff = ff::FormFactorsHandler::get().build( ff::Model::StandardDipole ); // use another argument for the modelling?
-    ff->setStructureFunctions( strfun::StructureFunctionsHandler::get().build( sfmode ) );
-    return ktFlux( (KTFlux)fmode, x, kt2, *ff, mx );
-=======
-    static auto sf = strfun::StructureFunctionsFactory::get().build( sfmode );
-    return ktFlux( (KTFlux)fmode, x, kt2, *sf, min*min, mout*mout );
->>>>>>> bb9b9e82
+    static auto ff = ff::FormFactorsFactory::get().build( (int)ff::Model::StandardDipole ); // use another argument for the modelling?
+    ff->setStructureFunctions( strfun::StructureFunctionsFactory::get().build( sfmode ) );
+    return ktFlux( (KTFlux)fmode, x, kt2, *ff, min*min, mout*mout );
   }
 
   /// Compute a \f$k_{\rm T}\f$-dependent flux for heavy ions
