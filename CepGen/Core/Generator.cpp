--- conflicted
+++ resolved
@@ -3,17 +3,10 @@
 
 #include "CepGen/Processes/Process.h"
 
-<<<<<<< HEAD
-#include "CepGen/Physics/MCDFileParser.h"
-#include "CepGen/Physics/PDG.h"
-#include "CepGen/Physics/AlphaS.h"
-#include "CepGen/Physics/FormFactors.h"
-=======
 #include "CepGen/Core/GeneratorWorker.h"
 #include "CepGen/Core/EventModifier.h"
 #include "CepGen/Core/ExportModule.h"
 #include "CepGen/Core/Exception.h"
->>>>>>> 481de56a
 
 #include "CepGen/Utils/String.h"
 #include "CepGen/Utils/TimeKeeper.h"
@@ -210,82 +203,7 @@
     CG_INFO( "Generator" )
       << utils::s( "event", parameters_->numGeneratedEvents() )
       << " generated in " << gen_time_s << " s "
-<<<<<<< HEAD
-      << "(" << rate_ms << " ms/event).";
-  }
-
-  void
-  Generator::dumpModules() const
-  {
-    const std::string sep_mid( 80, '-' );
-    std::ostringstream oss;
-    oss
-      << "List of modules registered in the runtime database:\n";
-    { oss << sep_mid << "\n"
-        << utils::boldify( "Steering cards parsers" );
-      if ( card::CardsHandlerFactory::get().modules().empty() )
-        oss << "\n>>> " << utils::colourise( "none found", utils::Colour::red ) << " <<<";
-      for ( const auto& mod : card::CardsHandlerFactory::get().modules() )
-        oss << "\n> ." << utils::colourise( mod, utils::Colour::green )
-          << " extension";
-    }
-    { oss << "\n" << sep_mid << "\n"
-        << utils::boldify( "Physics processes" );
-      if ( proc::ProcessesFactory::get().modules().empty() )
-        oss << "\n>>> " << utils::colourise( "none found", utils::Colour::red ) << " <<<";
-      for ( const auto& mod : proc::ProcessesFactory::get().modules() )
-        oss << "\n> " << utils::colourise( mod, utils::Colour::green )
-          << ": " << proc::ProcessesFactory::get().build( mod )->description();
-    }
-    { oss << "\n" << sep_mid << "\n"
-        << utils::boldify( "Form factors modellings" );
-      if ( ff::FormFactorsFactory::get().modules().empty() )
-        oss << "\n>>> " << utils::colourise( "none found", utils::Colour::red ) << " <<<";
-      for ( const auto& mod : ff::FormFactorsFactory::get().modules() )
-        oss << "\n> " << utils::colourise( std::to_string( mod ), utils::Colour::green )
-          << ": " << (ff::Type)mod;
-    }
-    { oss << "\n" << sep_mid << "\n"
-        << utils::boldify( "Structure functions modellings" );
-      if ( strfun::StructureFunctionsFactory::get().modules().empty() )
-        oss << "\n>>> " << utils::colourise( "none found", utils::Colour::red ) << " <<<";
-      for ( const auto& mod : strfun::StructureFunctionsFactory::get().modules() )
-        oss << "\n> " << utils::colourise( std::to_string( mod ), utils::Colour::green )
-          << ": " << (strfun::Type)mod;
-    }
-    { oss << "\n" << sep_mid << "\n"
-        << utils::boldify( "Cross section ratios modellings" );
-      if ( sigrat::SigmaRatiosFactory::get().modules().empty() )
-        oss << "\n>>> " << utils::colourise( "none found", utils::Colour::red ) << " <<<";
-      for ( const auto& mod : sigrat::SigmaRatiosFactory::get().modules() )
-        oss << "\n> " << utils::colourise( std::to_string( mod ), utils::Colour::green )
-          << ": " << (sigrat::Type)mod;
-    }
-    { oss << "\n" << sep_mid << "\n"
-        << utils::boldify( "Event modification modules" );
-      if ( EventModifierFactory::get().modules().empty() )
-        oss << "\n>>> " << utils::colourise( "none found", utils::Colour::red ) << " <<<";
-      for ( const auto& mod : EventModifierFactory::get().modules() )
-        oss << "\n> " << utils::colourise( mod, utils::Colour::green );
-    }
-    { oss << "\n" << sep_mid << "\n"
-        << utils::boldify( "Export modules" );
-      if ( io::ExportModuleFactory::get().modules().empty() )
-        oss << "\n>>> " << utils::colourise( "none found", utils::Colour::red ) << " <<<";
-      for ( const auto& mod : io::ExportModuleFactory::get().modules() )
-        oss << "\n> " << utils::colourise( mod, utils::Colour::green );
-    }
-    { oss << "\n" << sep_mid << "\n"
-        << utils::boldify( "alpha(s) evolution algorithms" );
-      if ( AlphaSFactory::get().modules().empty() )
-        oss << "\n>>> " << utils::colourise( "none found", utils::Colour::red ) << " <<<";
-      for ( const auto& mod : AlphaSFactory::get().modules() )
-        oss << "\n> " << utils::colourise( mod, utils::Colour::green );
-    }
-    CG_INFO( "Generator:dumpModules" ) << oss.str();
-=======
       << "(" << rate_ms << " ms/event).\n\t"
       << "Equivalent luminosity: " << utils::format( "%g", equiv_lumi ) << " pb^-1.";
->>>>>>> 481de56a
   }
 }