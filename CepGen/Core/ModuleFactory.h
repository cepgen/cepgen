--- conflicted
+++ resolved
@@ -32,33 +32,22 @@
       ~ModuleFactory() = default;
       /// Register a named module in the database
       /// \tparam U Class to register (inherited from T base class)
-<<<<<<< HEAD
       template <typename U> void registerModule( const I& name, const ParametersList& def_params = ParametersList() ) {
-        static_assert( std::is_base_of<T,U>::value, "Failed to register an object with improper inheritance into the factory." );
-=======
-      template <typename U> void registerModule( const std::string& name ) {
-        static_assert( std::is_base_of<T,U>::value, "\n  Failed to register a class of non-base class template." );
->>>>>>> c011e4e2
+        static_assert( std::is_base_of<T,U>::value, "\n  Failed to register an object with improper inheritance into the factory." );
         map_[name] = &create<U>;
         params_map_[name] = def_params;
       }
       /// Build one instance of a named module
       /// \param[in] name Module name to retrieve
       /// \param[in] params List of parameters to be invoked by the constructor
-<<<<<<< HEAD
       std::unique_ptr<T> build( const I& name, ParametersList params = ParametersList() ) const {
         if ( name == I() || map_.count( name ) == 0 ) {
           std::ostringstream oss;
-          oss << __PRETTY_FUNCTION__ << " Failed to retrieve a module with index \"" << name << "\" from factory!";
+          oss << __PRETTY_FUNCTION__ << "\n  Failed to retrieve a module with index \"" << name << "\" from factory!";
           throw std::runtime_error( oss.str() );
         }
         if ( params_map_.count( name ) > 0 )
           params += params_map_.at( name );
-=======
-      std::unique_ptr<T> build( const std::string& name, const ParametersList& params = ParametersList() ) const {
-        if ( name.empty() || map_.count( name ) == 0 )
-          throw std::runtime_error( std::string( __PRETTY_FUNCTION__ )+"\n  Failed to retrieve a module with name \""+name+"\" from factory!" );
->>>>>>> c011e4e2
         return map_.at( name )( params );
       }
       /// Build one instance of a named module
