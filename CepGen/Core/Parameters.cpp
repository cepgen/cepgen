#include "CepGen/Parameters.h"

#include "CepGen/Core/Integrator.h"
#include "CepGen/Core/ParametersList.h"
#include "CepGen/Core/Exception.h"

#include "CepGen/StructureFunctions/Parameterisation.h"
#include "CepGen/Processes/Process.h"

#include "CepGen/Physics/TamingFunction.h"
#include "CepGen/Physics/PDG.h"
#include "CepGen/Physics/FormFactors.h"

<<<<<<< HEAD
#include "CepGen/Processes/GenericProcess.h"
#include "CepGen/Core/EventModifier.h"
#include "CepGen/IO/GenericExportHandler.h"

#include "CepGen/StructureFunctions/StructureFunctions.h"
#include "CepGen/Processes/ProcessesHandler.h"
#include "CepGen/Hadronisers/GenericHadroniser.h"
#include "CepGen/IO/GenericExportHandler.h"
=======
#include "CepGen/Modules/EventModifier.h"
#include "CepGen/Modules/ExportModule.h"
>>>>>>> bb9b9e82

#include <iomanip>

namespace cepgen
{
  Parameters::Parameters() :
    general( new ParametersList ),
    store_( false ), total_gen_time_( 0. ), num_gen_events_( 0ul )
  {}

  Parameters::Parameters( Parameters& param ) :
    general( param.general ),
    kinematics( param.kinematics ),
    taming_functions( param.taming_functions ),
    process_( std::move( param.process_ ) ),
    evt_modifiers_( std::move( param.evt_modifiers_ ) ),
    out_module_( std::move( param.out_module_ ) ),
    store_( false ), total_gen_time_( param.total_gen_time_ ), num_gen_events_( param.num_gen_events_ ),
    integration_( param.integration_ ), generation_( param.generation_ )
  {}

  Parameters::Parameters( const Parameters& param ) :
    general( param.general ),
    kinematics( param.kinematics ),
    taming_functions( param.taming_functions ),
    store_( false ), total_gen_time_( param.total_gen_time_ ), num_gen_events_( param.num_gen_events_ ),
    integration_( param.integration_ ), generation_( param.generation_ )
  {}

  Parameters::~Parameters() // required for unique_ptr initialisation!
  {}

  Parameters&
  Parameters::operator=( Parameters param )
  {
    general = param.general;
    kinematics = param.kinematics;
    taming_functions = param.taming_functions;
    process_ = std::move( param.process_ );
    evt_modifiers_ = std::move( param.evt_modifiers_ );
    out_module_ = std::move( param.out_module_ );
    total_gen_time_ = param.total_gen_time_;
    num_gen_events_ = param.num_gen_events_;
    integration_ = param.integration_;
    generation_ = param.generation_;
    return *this;
  }

  void
  Parameters::prepareRun()
  {
    //--- first-run preparation
    if ( !process_ || !process_->first_run )
      return;
    CG_DEBUG( "Parameters" )
      << "Run started for " << process_->name() << " process "
<<<<<<< HEAD
      << "0x" << std::hex << process_.get() << std::dec << ".\n\t"
      << "Process mode considered: " << process_->mode() << "\n\t"
      << "   first beam: " << kinematics.incoming_beams.first << "\n\t"
      << "  second beam: " << kinematics.incoming_beams.second;
=======
      << std::hex << (void*)process_.get() << std::dec << ".\n\t"
      << "Process mode considered: " << kinematics.mode << "\n\t"
      << "   first beam: " << kinematics.incoming_beams.first << "\n\t"
      << "  second beam: " << kinematics.incoming_beams.second << "\n\t"
      << "  structure functions: " << *kinematics.structure_functions;
>>>>>>> bb9b9e82
    if ( process_->hasEvent() )
      process_->clearEvent();
    //--- clear the run statistics
    total_gen_time_ = 0.;
    num_gen_events_ = 0ul;
    process_->first_run = false;
  }

  void
  Parameters::addGenerationTime( double gen_time )
  {
    total_gen_time_ += gen_time;
    num_gen_events_++;
  }

  proc::Process*
  Parameters::process()
  {
    return process_.get();
  }

  const proc::Process*
  Parameters::process() const
  {
    return process_.get();
  }

  std::string
  Parameters::processName() const
  {
    if ( !process_ )
      return "no process";
    return process_->name();
  }

  void
  Parameters::clearProcess()
  {
    process_.release();
  }

  void
  Parameters::setProcess( std::unique_ptr<proc::Process> proc )
  {
    process_ = std::move( proc );
  }

  void
  Parameters::setProcess( proc::Process* proc )
  {
    if ( !proc )
      throw CG_FATAL( "Parameters" )
        << "Trying to clone an invalid process!";
    process_.reset( proc );
  }

  EventModifier*
  Parameters::eventModifier( size_t i )
  {
    return evt_modifiers_.at( i ).get();
  }

  std::string
  Parameters::eventModifierName( size_t i ) const
  {
    if ( i >= evt_modifiers_.size() )
      return "";
    return evt_modifiers_.at( i )->name();
  }

  void
  Parameters::addModifier( std::unique_ptr<EventModifier> mod )
  {
    evt_modifiers_.emplace_back( std::move( mod ) );
  }

  void
  Parameters::addModifier( EventModifier* mod )
  {
    evt_modifiers_.emplace_back( std::unique_ptr<EventModifier>( mod ) );
  }

  io::ExportModule*
  Parameters::outputModule()
  {
    if ( !out_module_ )
      return nullptr;
    return out_module_.get();
  }

  void
  Parameters::setOutputModule( std::unique_ptr<io::ExportModule> mod )
  {
    out_module_ = std::move( mod );
  }

  void
  Parameters::setOutputModule( io::ExportModule* mod )
  {
    out_module_.reset( mod );
  }

  std::ostream&
  operator<<( std::ostream& os, const Parameters* param )
  {
    const bool pretty = true;

    const int wb = 90, wt = 33;

    os << std::left
       << "\n"
       << std::setfill('_') << std::setw( wb+3 ) << "_/¯ PROCESS INFORMATION ¯\\_" << std::setfill( ' ' ) << "\n"
       << std::right << std::setw( wb ) << std::left << std::endl
       << std::setw( wt ) << "Process to generate"
       << ( pretty ? utils::boldify( param->processName() ) : param->processName() );
    if ( param->process_ ) {
      for ( const auto& par : param->process()->parameters().keys() )
        if ( par != "mode" && par != ParametersList::MODULE_NAME )
          os << "\n" << std::setw( wt ) << "" << par << ": " << param->process_->parameters().getString( par );
<<<<<<< HEAD
      std::ostringstream proc_mode; proc_mode << param->process_->mode();
      if ( param->process_->mode() != KinematicsMode::invalid )
        os << "\n" << std::setw( wt ) << "Subprocess mode" << ( pretty ? boldify( proc_mode.str().c_str() ) : proc_mode.str() ) << "\n";
=======
      std::ostringstream proc_mode; proc_mode << param->kinematics.mode;
      if ( param->kinematics.mode != KinematicsMode::invalid )
        os << "\n" << std::setw( wt ) << "Subprocess mode" << ( pretty ? utils::boldify( proc_mode.str() ) : proc_mode.str() ) << "\n";
>>>>>>> bb9b9e82
    }
    os
      << "\n"
      << std::setfill('_') << std::setw( wb+3 ) << "_/¯ RUN INFORMATION ¯\\_" << std::setfill( ' ' ) << "\n"
      << std::right << std::setw( wb ) << std::left << std::endl
      << std::setw( wt ) << "Events generation? "
      << ( pretty ? utils::yesno( param->generation_.enabled ) : std::to_string( param->generation_.enabled ) ) << "\n"
      << std::setw( wt ) << "Number of events to generate"
      << ( pretty ? utils::boldify( param->generation_.maxgen ) : std::to_string( param->generation_.maxgen ) ) << "\n";
    if ( param->generation_.num_threads > 1 )
      os
        << std::setw( wt ) << "Number of threads" << param->generation_.num_threads << "\n";
    os
      << std::setw( wt ) << "Number of points to try per bin" << param->generation_.num_points << "\n"
      << std::setw( wt ) << "Integrand treatment"
      << ( pretty ? utils::yesno( param->generation_.treat ) : std::to_string( param->generation_.treat ) ) << "\n"
      << std::setw( wt ) << "Verbosity level " << utils::Logger::get().level << "\n";
    if ( !param->evt_modifiers_.empty() || param->out_module_ || !param->taming_functions.empty() )
      os
        << "\n"
        << std::setfill( '-' ) << std::setw( wb+6 )
        << ( pretty ? utils::boldify( " Event treatment " ) : "Event treatment" ) << std::setfill( ' ' ) << "\n\n";
    if ( !param->evt_modifiers_.empty() ) {
      std::string sep, mod_name = utils::s( "Event modifier", param->evt_modifiers_.size(), false );
      for ( const auto& mod : param->evt_modifiers_ )
        os
          << std::setw( wt ) << mod_name
          << sep << ( pretty ? utils::boldify( mod->name() ) : mod->name() ) << "\n", sep = "+ ", mod_name.clear();
      os << "\n";
    }
    if ( param->out_module_ ) {
      os
        << std::setw( wt ) << "Output module"
        << ( pretty ? utils::boldify( param->out_module_->name() ) : param->out_module_->name() ) << "\n";
      for ( const auto& par : param->out_module_->parameters().keys() )
        if ( par != ParametersList::MODULE_NAME )
          os << std::setw( wt ) << "" << par << ": " << param->out_module_->parameters().getString( par ) << "\n";
    }
    if ( !param->taming_functions.empty() ) {
      os << std::setw( wt ) << utils::s( "Taming function", param->taming_functions.size(), false ) << "\n";
      for ( const auto& tf : param->taming_functions )
        os << std::setw( wt ) << ""
          << ( pretty ? utils::boldify( tf.var_orig ) : tf.var_orig ) << ": "
          << tf.expr_orig << "\n";
    }
    os
      << "\n"
      << std::setfill( '-' ) << std::setw( wb+6 )
      << ( pretty ? utils::boldify( " Integration parameters " ) : "Integration parameters" ) << std::setfill( ' ' ) << "\n\n";
    std::ostringstream int_algo; int_algo << param->integration_.type;
    os
      << std::setw( wt ) << "Integration algorithm"
      << ( pretty ? utils::boldify( int_algo.str() ) : int_algo.str() ) << "\n"
      << std::setw( wt ) << "Number of function calls" << param->integration_.ncvg << "\n"
      << std::setw( wt ) << "Random number generator seed" << param->integration_.rng_seed << "\n";
    if ( param->integration_.rng_engine )
      os
        << std::setw( wt ) << "Random number generator engine"
        << param->integration_.rng_engine->name << "\n";
    os
      << "\n"
      << std::setfill('_') << std::setw( wb+3 ) << "_/¯ EVENTS KINEMATICS ¯\\_" << std::setfill( ' ' ) << "\n\n"
      << std::setw( wt ) << "Incoming particles"
      << param->kinematics.incoming_beams.first << ",\n" << std::setw( wt ) << ""
      << param->kinematics.incoming_beams.second << "\n"
<<<<<<< HEAD
      << std::setw( wt ) << "C.m. energy (GeV)" << param->kinematics.sqrtS() << "\n"
=======
      << std::setw( wt ) << "C.m. energy (GeV)" << param->kinematics.sqrtS() << "\n";
    if ( param->kinematics.mode != KinematicsMode::ElasticElastic
      && param->kinematics.structure_functions )
      os << std::setw( wt ) << "Structure functions" << param->kinematics.structure_functions.get() << "\n";
    os
>>>>>>> bb9b9e82
      << "\n"
      << std::setfill( '-' ) << std::setw( wb+6 ) << ( pretty ? utils::boldify( " Incoming partons " ) : "Incoming partons" ) << std::setfill( ' ' ) << "\n\n";
    for ( const auto& lim : param->kinematics.cuts.initial.list() ) // map(particles class, limits)
      if ( lim.second.valid() )
        os << std::setw( wt ) << lim.first << lim.second << "\n";
    os
      << "\n"
      << std::setfill( '-' ) << std::setw( wb+6 ) << ( pretty ? utils::boldify( " Outgoing central system " ) : "Outgoing central system" ) << std::setfill( ' ' ) << "\n\n";
    for ( const auto& lim : param->kinematics.cuts.central.list() )
      if ( lim.second.valid() )
        os << std::setw( wt ) << lim.first << lim.second << "\n";
    if ( param->kinematics.cuts.central_particles.size() > 0 ) {
      os << std::setw( wt ) << ( pretty ? utils::boldify( ">>> per-particle cuts:" ) : ">>> per-particle cuts:" ) << "\n";
      for ( const auto& part_per_lim : param->kinematics.cuts.central_particles ) {
        os << " * all single " << std::setw( wt-3 ) << PDG::get().name( part_per_lim.first ) << "\n";
        for ( const auto& lim : part_per_lim.second.list() )
          if ( lim.second.valid() )
            os << "   - " << std::setw( wt-5 ) << lim.first << lim.second << "\n";
      }
    }
    os << "\n";
    os << std::setfill( '-' ) << std::setw( wb+6 ) << ( pretty ? utils::boldify( " Proton / remnants " ) : "Proton / remnants" ) << std::setfill( ' ' ) << "\n";
    for ( const auto& lim : param->kinematics.cuts.remnants.list() )
      os << "\n" << std::setw( wt ) << lim.first << lim.second;

    {
      std::ostringstream ff_oss, sf_oss, proc_oss;
      std::string sep;
      for ( const auto& mod : ff::FormFactorsHandler::get().modules() )
        ff_oss << sep << mod, sep = ", ";
      sep.clear();
      for ( const auto& mod : strfun::StructureFunctionsHandler::get().modules() )
        sf_oss << sep << (strfun::Type)mod, sep = ", ";
      sep.clear();
      for ( const auto& mod : proc::ProcessesHandler::get().modules() )
        proc_oss << sep << mod, sep = ", ";
      CG_INFO( "Parameters:factories" ) << "Dump of factories"
        << "\n  List of form factors modellings:\n\t" << ff_oss.str()
        << "\n  List of structure functions modellings:\n\t" << sf_oss.str()
        << "\n  List of processes:\n\t" << proc_oss.str();
    }

    return os
      << "\n"
      << std::setfill('_') << std::setw( wb ) << ""
      << "\n";
  }

  //-----------------------------------------------------------------------------------------------

  Parameters::Integration::Integration() :
    type( IntegratorType::Vegas ), ncvg( 50000 ),
    rng_seed( 0 ), rng_engine( (gsl_rng_type*)gsl_rng_mt19937 ),
    vegas_chisq_cut( 1.5 ),
    result( -1. ), err_result( -1. )
  {
    const size_t ndof = 10; // random number of dimensions for VEGAS parameters retrieval
    {
      std::shared_ptr<gsl_monte_vegas_state> tmp_state( gsl_monte_vegas_alloc( ndof ), gsl_monte_vegas_free );
      gsl_monte_vegas_params_get( tmp_state.get(), &vegas );
      vegas.iterations = 10;
    } {
      std::shared_ptr<gsl_monte_miser_state> tmp_state( gsl_monte_miser_alloc( ndof ), gsl_monte_miser_free );
      gsl_monte_miser_params_get( tmp_state.get(), &miser );
    }
  }

  Parameters::Integration::Integration( const Integration& rhs ) :
    type( rhs.type ), ncvg( rhs.ncvg ),
    rng_seed( rhs.rng_seed ), rng_engine( rhs.rng_engine ),
    vegas( rhs.vegas ), vegas_chisq_cut( rhs.vegas_chisq_cut ),
    miser( rhs.miser ),
    result( -1. ), err_result( -1. )
  {}

  Parameters::Integration::~Integration()
  {
    //if ( vegas.ostream && vegas.ostream != stdout && vegas.ostream != stderr )
    //  fclose( vegas.ostream );
  }

  //-----------------------------------------------------------------------------------------------

  Parameters::Generation::Generation() :
    enabled( false ), maxgen( 0 ),
    symmetrise( false ), treat( true ), gen_print_every( 10000 ),
    num_threads( 2 ), num_points( 100 )
  {}

  Parameters::Generation::Generation( const Generation& rhs ) :
    enabled( rhs.enabled ), maxgen( rhs.maxgen ),
    symmetrise( rhs.symmetrise ), treat( rhs.treat ), gen_print_every( rhs.gen_print_every ),
    num_threads( rhs.num_threads ), num_points( rhs.num_points )
  {}
}
<|MERGE_RESOLUTION|>--- conflicted
+++ resolved
@@ -11,19 +11,12 @@
 #include "CepGen/Physics/PDG.h"
 #include "CepGen/Physics/FormFactors.h"
 
-<<<<<<< HEAD
-#include "CepGen/Processes/GenericProcess.h"
-#include "CepGen/Core/EventModifier.h"
-#include "CepGen/IO/GenericExportHandler.h"
-
-#include "CepGen/StructureFunctions/StructureFunctions.h"
-#include "CepGen/Processes/ProcessesHandler.h"
-#include "CepGen/Hadronisers/GenericHadroniser.h"
-#include "CepGen/IO/GenericExportHandler.h"
-=======
 #include "CepGen/Modules/EventModifier.h"
 #include "CepGen/Modules/ExportModule.h"
->>>>>>> bb9b9e82
+
+//--- for debugging
+#include "CepGen/Modules/StructureFunctionsFactory.h"
+#include "CepGen/Modules/ProcessesFactory.h"
 
 #include <iomanip>
 
@@ -80,18 +73,10 @@
       return;
     CG_DEBUG( "Parameters" )
       << "Run started for " << process_->name() << " process "
-<<<<<<< HEAD
-      << "0x" << std::hex << process_.get() << std::dec << ".\n\t"
-      << "Process mode considered: " << process_->mode() << "\n\t"
-      << "   first beam: " << kinematics.incoming_beams.first << "\n\t"
-      << "  second beam: " << kinematics.incoming_beams.second;
-=======
       << std::hex << (void*)process_.get() << std::dec << ".\n\t"
       << "Process mode considered: " << kinematics.mode << "\n\t"
       << "   first beam: " << kinematics.incoming_beams.first << "\n\t"
-      << "  second beam: " << kinematics.incoming_beams.second << "\n\t"
-      << "  structure functions: " << *kinematics.structure_functions;
->>>>>>> bb9b9e82
+      << "  second beam: " << kinematics.incoming_beams.second;
     if ( process_->hasEvent() )
       process_->clearEvent();
     //--- clear the run statistics
@@ -211,15 +196,9 @@
       for ( const auto& par : param->process()->parameters().keys() )
         if ( par != "mode" && par != ParametersList::MODULE_NAME )
           os << "\n" << std::setw( wt ) << "" << par << ": " << param->process_->parameters().getString( par );
-<<<<<<< HEAD
-      std::ostringstream proc_mode; proc_mode << param->process_->mode();
-      if ( param->process_->mode() != KinematicsMode::invalid )
-        os << "\n" << std::setw( wt ) << "Subprocess mode" << ( pretty ? boldify( proc_mode.str().c_str() ) : proc_mode.str() ) << "\n";
-=======
       std::ostringstream proc_mode; proc_mode << param->kinematics.mode;
       if ( param->kinematics.mode != KinematicsMode::invalid )
         os << "\n" << std::setw( wt ) << "Subprocess mode" << ( pretty ? utils::boldify( proc_mode.str() ) : proc_mode.str() ) << "\n";
->>>>>>> bb9b9e82
     }
     os
       << "\n"
@@ -285,15 +264,8 @@
       << std::setw( wt ) << "Incoming particles"
       << param->kinematics.incoming_beams.first << ",\n" << std::setw( wt ) << ""
       << param->kinematics.incoming_beams.second << "\n"
-<<<<<<< HEAD
-      << std::setw( wt ) << "C.m. energy (GeV)" << param->kinematics.sqrtS() << "\n"
-=======
       << std::setw( wt ) << "C.m. energy (GeV)" << param->kinematics.sqrtS() << "\n";
-    if ( param->kinematics.mode != KinematicsMode::ElasticElastic
-      && param->kinematics.structure_functions )
-      os << std::setw( wt ) << "Structure functions" << param->kinematics.structure_functions.get() << "\n";
-    os
->>>>>>> bb9b9e82
+    os
       << "\n"
       << std::setfill( '-' ) << std::setw( wb+6 ) << ( pretty ? utils::boldify( " Incoming partons " ) : "Incoming partons" ) << std::setfill( ' ' ) << "\n\n";
     for ( const auto& lim : param->kinematics.cuts.initial.list() ) // map(particles class, limits)
@@ -322,13 +294,13 @@
     {
       std::ostringstream ff_oss, sf_oss, proc_oss;
       std::string sep;
-      for ( const auto& mod : ff::FormFactorsHandler::get().modules() )
+      for ( const auto& mod : ff::FormFactorsFactory::get().modules() )
         ff_oss << sep << mod, sep = ", ";
       sep.clear();
-      for ( const auto& mod : strfun::StructureFunctionsHandler::get().modules() )
+      for ( const auto& mod : strfun::StructureFunctionsFactory::get().modules() )
         sf_oss << sep << (strfun::Type)mod, sep = ", ";
       sep.clear();
-      for ( const auto& mod : proc::ProcessesHandler::get().modules() )
+      for ( const auto& mod : proc::ProcessesFactory::get().modules() )
         proc_oss << sep << mod, sep = ", ";
       CG_INFO( "Parameters:factories" ) << "Dump of factories"
         << "\n  List of form factors modellings:\n\t" << ff_oss.str()
