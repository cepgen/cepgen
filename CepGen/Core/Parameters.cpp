#include "CepGen/Parameters.h"

#include "CepGen/Core/Integrator.h"
#include "CepGen/Core/ParametersList.h"
#include "CepGen/Core/Exception.h"
#include "CepGen/Core/TamingFunction.h"

#include "CepGen/Physics/PDG.h"
#include "CepGen/Physics/FormFactors.h"
#include "CepGen/Processes/GenericProcess.h"
#include "CepGen/Core/EventModifier.h"
#include "CepGen/IO/GenericExportHandler.h"

#include "CepGen/StructureFunctions/StructureFunctions.h"
#include "CepGen/Processes/ProcessesHandler.h"
#include "CepGen/Hadronisers/GenericHadroniser.h"
#include "CepGen/IO/GenericExportHandler.h"

#include <iomanip>

namespace cepgen
{
  Parameters::Parameters() :
    general( new ParametersList ),
    taming_functions( new utils::TamingFunctionsCollection ),
    store_( false ), total_gen_time_( 0. ), num_gen_events_( 0ul )
  {}

  Parameters::Parameters( Parameters& param ) :
    general( param.general ),
    kinematics( param.kinematics ),
    taming_functions( param.taming_functions ),
    process_( std::move( param.process_ ) ),
    evt_modifiers_( std::move( param.evt_modifiers_ ) ),
    out_module_( std::move( param.out_module_ ) ),
    store_( false ), total_gen_time_( param.total_gen_time_ ), num_gen_events_( param.num_gen_events_ ),
    integration_( param.integration_ ), generation_( param.generation_ )
  {}

  Parameters::Parameters( const Parameters& param ) :
    general( param.general ),
    kinematics( param.kinematics ),
    taming_functions( param.taming_functions ),
    store_( false ), total_gen_time_( param.total_gen_time_ ), num_gen_events_( param.num_gen_events_ ),
    integration_( param.integration_ ), generation_( param.generation_ )
  {}

  Parameters::~Parameters() // required for unique_ptr initialisation!
  {}

  Parameters&
  Parameters::operator=( Parameters param )
  {
    general = param.general;
    kinematics = param.kinematics;
    taming_functions = param.taming_functions;
    process_ = std::move( param.process_ );
    evt_modifiers_ = std::move( param.evt_modifiers_ );
    out_module_ = std::move( param.out_module_ );
    total_gen_time_ = param.total_gen_time_;
    num_gen_events_ = param.num_gen_events_;
    integration_ = param.integration_;
    generation_ = param.generation_;
    return *this;
  }

  void
  Parameters::setThetaRange( float thetamin, float thetamax )
  {
    kinematics.cuts.central.eta_single = {
      Particle::thetaToEta( thetamax ),
      Particle::thetaToEta( thetamin )
    };

    CG_DEBUG( "Parameters" )
      << "eta in range: " << kinematics.cuts.central.eta_single
      << " => theta(min) = " << thetamin << ", theta(max) = " << thetamax << ".";
  }

  void
  Parameters::prepareRun()
  {
    //--- first-run preparation
    if ( !process_ || !process_->first_run )
      return;
    CG_DEBUG( "Parameters" )
      << "Run started for " << process_->name() << " process "
      << "0x" << std::hex << process_.get() << std::dec << ".\n\t"
      << "Process mode considered: " << process_->mode() << "\n\t"
      << "   first beam: " << kinematics.incoming_beams.first << "\n\t"
      << "  second beam: " << kinematics.incoming_beams.second;
    if ( process_->hasEvent() )
      process_->clearEvent();
    //--- clear the run statistics
    total_gen_time_ = 0.;
    num_gen_events_ = 0ul;
    process_->first_run = false;
  }

  void
  Parameters::addGenerationTime( double gen_time )
  {
    total_gen_time_ += gen_time;
    num_gen_events_++;
  }

  proc::GenericProcess*
  Parameters::process()
  {
    return process_.get();
  }

  const proc::GenericProcess*
  Parameters::process() const
  {
    return process_.get();
  }

  std::string
  Parameters::processName() const
  {
    if ( !process_ )
      return "no process";
    return process_->name();
  }

  void
  Parameters::setProcess( std::unique_ptr<proc::GenericProcess> proc )
  {
    process_ = std::move( proc );
  }

  void
  Parameters::setProcess( proc::GenericProcess* proc )
  {
    if ( !proc )
      throw CG_FATAL( "Parameters" )
        << "Trying to clone an invalid process!";
    process_.reset( proc );
  }

  EventModifier*
  Parameters::eventModifier( size_t i )
  {
    return evt_modifiers_.at( i ).get();
  }

  std::string
  Parameters::eventModifierName( size_t i ) const
  {
    if ( i >= evt_modifiers_.size() )
      return "";
    return evt_modifiers_.at( i )->name();
  }

  void
  Parameters::addModifier( std::unique_ptr<EventModifier> mod )
  {
    evt_modifiers_.emplace_back( std::move( mod ) );
  }

  void
  Parameters::addModifier( EventModifier* mod )
  {
    evt_modifiers_.emplace_back( std::unique_ptr<EventModifier>( mod ) );
  }

  io::GenericExportHandler*
  Parameters::outputModule()
  {
    return out_module_.get();
  }

  void
  Parameters::setOutputModule( std::unique_ptr<io::GenericExportHandler> mod )
  {
    out_module_ = std::move( mod );
  }

  void
  Parameters::setOutputModule( io::GenericExportHandler* mod )
  {
    out_module_.reset( mod );
  }

  std::ostream&
  operator<<( std::ostream& os, const Parameters* param )
  {
    const bool pretty = true;

    const int wb = 90, wt = 33;

    os << std::left
       << "\n"
       << std::setfill('_') << std::setw( wb+3 ) << "_/¯ PROCESS INFORMATION ¯\\_" << std::setfill( ' ' ) << "\n"
       << std::right << std::setw( wb ) << std::left << std::endl
       << std::setw( wt ) << "Process to generate"
       << ( pretty ? boldify( param->processName().c_str() ) : param->processName() );
    if ( param->process_ ) {
      os << ", " << param->process_->description();
      for ( const auto& par : param->process()->parameters().keys() )
        if ( par != "mode" )
          os << "\n" << std::setw( wt ) << "" << par << ": " << param->process_->parameters().getString( par );
      std::ostringstream proc_mode; proc_mode << param->process_->mode();
      if ( param->process_->mode() != KinematicsMode::invalid )
        os << "\n" << std::setw( wt ) << "Subprocess mode" << ( pretty ? boldify( proc_mode.str().c_str() ) : proc_mode.str() ) << "\n";
    }
    os
      << "\n"
      << std::setfill('_') << std::setw( wb+3 ) << "_/¯ RUN INFORMATION ¯\\_" << std::setfill( ' ' ) << "\n"
      << std::right << std::setw( wb ) << std::left << std::endl
      << std::setw( wt ) << "Events generation? "
      << ( pretty ? yesno( param->generation_.enabled ) : std::to_string( param->generation_.enabled ) ) << "\n"
      << std::setw( wt ) << "Number of events to generate"
      << ( pretty ? boldify( param->generation_.maxgen ) : std::to_string( param->generation_.maxgen ) ) << "\n";
    if ( param->generation_.num_threads > 1 )
      os
        << std::setw( wt ) << "Number of threads" << param->generation_.num_threads << "\n";
    os
      << std::setw( wt ) << "Number of points to try per bin" << param->generation_.num_points << "\n"
      << std::setw( wt ) << "Integrand treatment"
      << ( pretty ? yesno( param->generation_.treat ) : std::to_string( param->generation_.treat ) ) << "\n"
      << std::setw( wt ) << "Verbosity level " << utils::Logger::get().level << "\n";
    if ( !param->evt_modifiers_.empty() || param->out_module_ )
      os
        << "\n"
        << std::setfill( '-' ) << std::setw( wb+6 )
        << ( pretty ? boldify( " Event treatment " ) : "Event treatment" ) << std::setfill( ' ' ) << "\n\n";
    if ( !param->evt_modifiers_.empty() ) {
      std::string sep, mod_name = utils::s( "Event modifier", param->evt_modifiers_.size() );
      for ( const auto& mod : param->evt_modifiers_ )
        os
          << std::setw( wt ) << mod_name
          << sep << ( pretty ? boldify( mod->name().c_str() ) : mod->name() ) << "\n", sep = "+ ", mod_name.clear();
    }
    if ( param->out_module_ )
      os
        << std::setw( wt ) << "Output module"
        << ( pretty ? boldify( param->out_module_->name().c_str() ) : param->out_module_->name() ) << "\n";
    os
      << "\n"
      << std::setfill( '-' ) << std::setw( wb+6 )
      << ( pretty ? boldify( " Integration parameters " ) : "Integration parameters" ) << std::setfill( ' ' ) << "\n\n";
    std::ostringstream int_algo; int_algo << param->integration_.type;
    os
      << std::setw( wt ) << "Integration algorithm"
      << ( pretty ? boldify( int_algo.str().c_str() ) : int_algo.str() ) << "\n"
      << std::setw( wt ) << "Number of function calls" << param->integration_.ncvg << "\n"
      << std::setw( wt ) << "Random number generator seed" << param->integration_.rng_seed << "\n";
    if ( param->integration_.rng_engine )
      os
        << std::setw( wt ) << "Random number generator engine"
        << param->integration_.rng_engine->name << "\n";
    os
      << "\n"
      << std::setfill('_') << std::setw( wb+3 ) << "_/¯ EVENTS KINEMATICS ¯\\_" << std::setfill( ' ' ) << "\n\n"
      << std::setw( wt ) << "Incoming particles"
      << param->kinematics.incoming_beams.first << ",\n" << std::setw( wt ) << ""
      << param->kinematics.incoming_beams.second << "\n"
      << std::setw( wt ) << "C.m. energy (GeV)" << param->kinematics.sqrtS() << "\n"
      << "\n"
      << std::setfill( '-' ) << std::setw( wb+6 ) << ( pretty ? boldify( " Incoming partons " ) : "Incoming partons" ) << std::setfill( ' ' ) << "\n\n";
    for ( const auto& lim : param->kinematics.cuts.initial.list() ) // map(particles class, limits)
      if ( lim.second.valid() )
        os << std::setw( wt ) << lim.first << lim.second << "\n";
    os
      << "\n"
      << std::setfill( '-' ) << std::setw( wb+6 ) << ( pretty ? boldify( " Outgoing central system " ) : "Outgoing central system" ) << std::setfill( ' ' ) << "\n\n";
    for ( const auto& lim : param->kinematics.cuts.central.list() )
      if ( lim.second.valid() )
        os << std::setw( wt ) << lim.first << lim.second << "\n";
    if ( param->kinematics.cuts.central_particles.size() > 0 ) {
      os << std::setw( wt ) << ( pretty ? boldify( ">>> per-particle cuts:" ) : ">>> per-particle cuts:" ) << "\n";
      for ( const auto& part_per_lim : param->kinematics.cuts.central_particles ) {
        os << " * all single " << std::setw( wt-3 ) << PDG::get().name( part_per_lim.first ) << "\n";
        for ( const auto& lim : part_per_lim.second.list() )
          if ( lim.second.valid() )
            os << "   - " << std::setw( wt-5 ) << lim.first << lim.second << "\n";
      }
    }
    os << "\n";
    os << std::setfill( '-' ) << std::setw( wb+6 ) << ( pretty ? boldify( " Proton / remnants " ) : "Proton / remnants" ) << std::setfill( ' ' ) << "\n";
    for ( const auto& lim : param->kinematics.cuts.remnants.list() )
      os << "\n" << std::setw( wt ) << lim.first << lim.second;
<<<<<<< HEAD
    os << "\n";

    std::ostringstream ff_oss, sf_oss, proc_oss;
    std::string sep;
    for ( const auto& mod : ff::FormFactorsHandler::get().modules() )
      ff_oss << sep << mod, sep = ", ";
    sep.clear();
    for ( const auto& mod : strfun::StructureFunctionsHandler::get().modules() )
      sf_oss << sep << (strfun::Type)mod, sep = ", ";
    sep.clear();
    for ( const auto& mod : proc::ProcessesHandler::get().modules() )
      proc_oss << sep << mod, sep = ", ";
    CG_INFO( "Parameters:factories" ) << "Dump of factories"
      << "\n  List of form factors modellings:\n\t" << ff_oss.str()
      << "\n  List of structure functions modellings:\n\t" << sf_oss.str()
      << "\n  List of processes:\n\t" << proc_oss.str();

    return os;
=======
    return os
      << "\n"
      << std::setfill('_') << std::setw( wb ) << ""
      << "\n";
>>>>>>> 9aed9a03
  }

  //-----------------------------------------------------------------------------------------------

  Parameters::Integration::Integration() :
    type( IntegratorType::Vegas ), ncvg( 50000 ),
    rng_seed( 0 ), rng_engine( (gsl_rng_type*)gsl_rng_mt19937 ),
    vegas_chisq_cut( 1.5 ),
    result( -1. ), err_result( -1. )
  {
    const size_t ndof = 10; // random number of dimensions for VEGAS parameters retrieval
    {
      std::shared_ptr<gsl_monte_vegas_state> tmp_state( gsl_monte_vegas_alloc( ndof ), gsl_monte_vegas_free );
      gsl_monte_vegas_params_get( tmp_state.get(), &vegas );
      vegas.iterations = 10;
    } {
      std::shared_ptr<gsl_monte_miser_state> tmp_state( gsl_monte_miser_alloc( ndof ), gsl_monte_miser_free );
      gsl_monte_miser_params_get( tmp_state.get(), &miser );
    }
  }

  Parameters::Integration::Integration( const Integration& rhs ) :
    type( rhs.type ), ncvg( rhs.ncvg ),
    rng_seed( rhs.rng_seed ), rng_engine( rhs.rng_engine ),
    vegas( rhs.vegas ), vegas_chisq_cut( rhs.vegas_chisq_cut ),
    miser( rhs.miser ),
    result( -1. ), err_result( -1. )
  {}

  Parameters::Integration::~Integration()
  {
    //if ( vegas.ostream && vegas.ostream != stdout && vegas.ostream != stderr )
    //  fclose( vegas.ostream );
  }

  //-----------------------------------------------------------------------------------------------

  Parameters::Generation::Generation() :
    enabled( false ), maxgen( 0 ),
    symmetrise( false ), treat( true ), gen_print_every( 10000 ),
    num_threads( 2 ), num_points( 100 )
  {}

  Parameters::Generation::Generation( const Generation& rhs ) :
    enabled( rhs.enabled ), maxgen( rhs.maxgen ),
    symmetrise( rhs.symmetrise ), treat( rhs.treat ), gen_print_every( rhs.gen_print_every ),
    num_threads( rhs.num_threads ), num_points( rhs.num_points )
  {}
}
<|MERGE_RESOLUTION|>--- conflicted
+++ resolved
@@ -282,31 +282,28 @@
     os << std::setfill( '-' ) << std::setw( wb+6 ) << ( pretty ? boldify( " Proton / remnants " ) : "Proton / remnants" ) << std::setfill( ' ' ) << "\n";
     for ( const auto& lim : param->kinematics.cuts.remnants.list() )
       os << "\n" << std::setw( wt ) << lim.first << lim.second;
-<<<<<<< HEAD
-    os << "\n";
-
-    std::ostringstream ff_oss, sf_oss, proc_oss;
-    std::string sep;
-    for ( const auto& mod : ff::FormFactorsHandler::get().modules() )
-      ff_oss << sep << mod, sep = ", ";
-    sep.clear();
-    for ( const auto& mod : strfun::StructureFunctionsHandler::get().modules() )
-      sf_oss << sep << (strfun::Type)mod, sep = ", ";
-    sep.clear();
-    for ( const auto& mod : proc::ProcessesHandler::get().modules() )
-      proc_oss << sep << mod, sep = ", ";
-    CG_INFO( "Parameters:factories" ) << "Dump of factories"
-      << "\n  List of form factors modellings:\n\t" << ff_oss.str()
-      << "\n  List of structure functions modellings:\n\t" << sf_oss.str()
-      << "\n  List of processes:\n\t" << proc_oss.str();
-
-    return os;
-=======
+
+    {
+      std::ostringstream ff_oss, sf_oss, proc_oss;
+      std::string sep;
+      for ( const auto& mod : ff::FormFactorsHandler::get().modules() )
+        ff_oss << sep << mod, sep = ", ";
+      sep.clear();
+      for ( const auto& mod : strfun::StructureFunctionsHandler::get().modules() )
+        sf_oss << sep << (strfun::Type)mod, sep = ", ";
+      sep.clear();
+      for ( const auto& mod : proc::ProcessesHandler::get().modules() )
+        proc_oss << sep << mod, sep = ", ";
+      CG_INFO( "Parameters:factories" ) << "Dump of factories"
+        << "\n  List of form factors modellings:\n\t" << ff_oss.str()
+        << "\n  List of structure functions modellings:\n\t" << sf_oss.str()
+        << "\n  List of processes:\n\t" << proc_oss.str();
+    }
+
     return os
       << "\n"
       << std::setfill('_') << std::setw( wb ) << ""
       << "\n";
->>>>>>> 9aed9a03
   }
 
   //-----------------------------------------------------------------------------------------------
