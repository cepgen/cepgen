--- conflicted
+++ resolved
@@ -30,42 +30,11 @@
       error,           ///< General non-stopping error
       fatal            ///< Critical and stopping error
     };
-<<<<<<< HEAD
-    /// Printout operator for exception type
-    friend std::ostream& operator<<(std::ostream&, const Type&);
-    /// Dump the full exception information in a given output stream
-    /// \param[inout] os the output stream where the information is dumped
-    virtual std::ostream& dump(std::ostream& os = *utils::Logger::get().output) const = 0;
-    /// Exception message
-    virtual std::string message() const = 0;
-  };
-
-  /// A simple exception handler
-  /// \date 24 Mar 2015
-  class LoggedException : public Exception, public std::exception {
-  public:
-    /// Generic constructor
-    /// \param[in] module exception classifier
-    /// \param[in] type exception type
-    /// \param[in] lineno Line number where exception occured
-    explicit LoggedException(const char* module = "",
-                             Type type = Type::undefined,
-                             const char* file = "",
-                             short lineno = 0);
-    /// Generic constructor
-    /// \param[in] from method invoking the exception
-    /// \param[in] module exception classifier
-    /// \param[in] type exception type
-    /// \param[in] lineno Line number where exception occured
-    explicit LoggedException(
-        const char* from, const char* module, Type type = Type::undefined, const char* file = "", short lineno = 0);
-=======
     explicit Exception(const char* mod,
                        const char* from = "",
                        Type type = Type::undefined,
                        const char* file = "",
                        short lineno = 0) noexcept;
->>>>>>> 66326236
     /// Copy constructor
     Exception(const Exception&) noexcept;
     /// Destructor (potentially killing the process)
