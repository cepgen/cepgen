#include "StructureFunctions.h"
#include <iostream>

namespace CepGen
{
  /// Human-readable format of a structure function object
  std::ostream&
  operator<<( std::ostream& os, const StructureFunctions& sf )
  {
<<<<<<< HEAD
    switch ( sf ) {
      case Electron:            return os << "electron";
      case ElasticProton:       return os << "elastic proton";
      case SuriYennie:          return os << "Suri-Yennie";
      case SuriYennieLowQ2:     return os << "Suri-Yennie;lowQ2";
      case SzczurekUleshchenko: return os << "Szczurek-Uleshchenko";
      case FioreVal:            return os << "Fiore;valence";
      case FioreSea:            return os << "Fiore;sea";
      case Fiore:               return os << "Fiore";
      case ALLM91:              return os << "ALLM;91";
      case ALLM97:              return os << "ALLM;97";
      case ALLM_HHT:            return os << "ALLM;HHT";
      case ALLM_HHT_FT:         return os << "ALLM;HHT-FT";
      case Schaefer:            return os << "Schaefer";
    }
    return os;
=======
    return os << "F2 = " << sf.F2 << ", FL = " << sf.FL;
>>>>>>> afcb2031
  }
  /// Human-readable format of a structure function type
  std::ostream&
  operator<<( std::ostream& os, const StructureFunctions::Type& sf )
  {
    switch ( sf ) {
      case StructureFunctions::Electron:            return os << "electron";
      case StructureFunctions::ElasticProton:       return os << "elastic proton";
      case StructureFunctions::SuriYennie:          return os << "Suri-Yennie";
      case StructureFunctions::SzczurekUleshchenko: return os << "Szczurek-Uleshchenko";
      case StructureFunctions::FioreBrasse:         return os << "Fiore-Brasse";
      case StructureFunctions::ChristyBosted:       return os << "Christy-Bosted";
      case StructureFunctions::BlockDurandHa:       return os << "BDH";
      case StructureFunctions::ALLM91:              return os << "ALLM;91";
      case StructureFunctions::ALLM97:              return os << "ALLM;97";
      case StructureFunctions::GD07p:               return os << "ALLM;GD07p";
      case StructureFunctions::GD11p:               return os << "ALLM;GD11p";
    }
    return os;
  }
}<|MERGE_RESOLUTION|>--- conflicted
+++ resolved
@@ -7,26 +7,7 @@
   std::ostream&
   operator<<( std::ostream& os, const StructureFunctions& sf )
   {
-<<<<<<< HEAD
-    switch ( sf ) {
-      case Electron:            return os << "electron";
-      case ElasticProton:       return os << "elastic proton";
-      case SuriYennie:          return os << "Suri-Yennie";
-      case SuriYennieLowQ2:     return os << "Suri-Yennie;lowQ2";
-      case SzczurekUleshchenko: return os << "Szczurek-Uleshchenko";
-      case FioreVal:            return os << "Fiore;valence";
-      case FioreSea:            return os << "Fiore;sea";
-      case Fiore:               return os << "Fiore";
-      case ALLM91:              return os << "ALLM;91";
-      case ALLM97:              return os << "ALLM;97";
-      case ALLM_HHT:            return os << "ALLM;HHT";
-      case ALLM_HHT_FT:         return os << "ALLM;HHT-FT";
-      case Schaefer:            return os << "Schaefer";
-    }
-    return os;
-=======
     return os << "F2 = " << sf.F2 << ", FL = " << sf.FL;
->>>>>>> afcb2031
   }
   /// Human-readable format of a structure function type
   std::ostream&
@@ -44,6 +25,7 @@
       case StructureFunctions::ALLM97:              return os << "ALLM;97";
       case StructureFunctions::GD07p:               return os << "ALLM;GD07p";
       case StructureFunctions::GD11p:               return os << "ALLM;GD11p";
+      case StructureFunctions::Schaefer:            return os << "Schaefer";
     }
     return os;
   }
