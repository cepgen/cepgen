#include "CepGen/StructureFunctions/MSTWGrid.h"
#include "CepGen/Core/Exception.h"
#include "CepGen/Core/utils.h"
#include "CepGen/StructureFunctions/StructureFunctions.h"

#include <fstream>
#include <set>

namespace MSTW
{
  const unsigned int Grid::good_magic = 0x5754534d; // MSTW in ASCII

  Grid&
  Grid::get( const char* filename )
  {
    Parameterisation p;
    p.grid_path = filename;
    static Grid instance( p );
    return instance;
  }

  Grid::Grid( const Parameterisation& param ) :
    CepGen::StructureFunctions( CepGen::SF::Type::MSTWgrid ),
    CepGen::GridHandler<2,2>( CepGen::GridType::logarithmic ),
    params( param )
  {
    std::set<double> q2_vals, xbj_vals;

    { // file readout part
      std::ifstream file( params.grid_path, std::ios::binary | std::ios::in );
      if ( !file.is_open() )
        throw CG_FATAL( "Grid" ) << "Impossible to load grid file \"" << params.grid_path << "\"!";

      file.read( reinterpret_cast<char*>( &header_ ), sizeof( header_t ) );

      // first checks on the file header

      if ( header_.magic != good_magic )
        throw CG_FATAL( "Grid" ) << "Wrong magic number retrieved: " << header_.magic << ", expecting " << good_magic << ".";

      if ( header_.nucleon != header_t::proton )
        throw CG_FATAL( "Grid" ) << "Only proton structure function grids can be retrieved for this purpose!";

      // retrieve all points and evaluate grid boundaries

      sfval_t val;
      while ( file.read( reinterpret_cast<char*>( &val ), sizeof( sfval_t ) ) ) {
<<<<<<< HEAD
        q2_vals.insert( val.q2 );
        xbj_vals.insert( val.xbj );
        insert( { val.q2, val.xbj }, { val.f2, val.fl } );
=======
        q2_vals.insert( log10( val.q2 ) );
        xbj_vals.insert( log10( val.xbj ) );
        values_raw_.emplace_back( CepGen::GridHandler<2>::grid_t{ val.xbj, val.q2, val.f2, val.fl } );
>>>>>>> 703fd6a1
      }
      file.close();
    }

    if ( q2_vals.size() < 2 || xbj_vals.size() < 2 )
      throw CG_FATAL( "Grid" ) << "Invalid grid retrieved!";

<<<<<<< HEAD
    init();
=======
    initGSL( xbj_vals, q2_vals );
>>>>>>> 703fd6a1

    CG_INFO( "Grid" )
      << "MSTW@" << header_.order << " grid evaluator built "
      << "for " << header_.nucleon << " structure functions (" << header_.cl << ")\n\t"
<<<<<<< HEAD
      << " Q² in range [" << *q2_vals.begin() << ":" << *q2_vals.rbegin() << "]\n\t"
      << "xBj in range [" << *xbj_vals.begin() << ":" << *xbj_vals.rbegin() << "].";
=======
      << "xBj in range [" << pow( 10., *xbj_vals.begin() ) << ":" << pow( 10., *xbj_vals.rbegin() ) << "]\n\t"
      << " Q² in range [" << pow( 10., *q2_vals.begin() ) << ":" << pow( 10., *q2_vals.rbegin() ) << "].";
>>>>>>> 703fd6a1
  }

  Grid&
  Grid::operator()( double xbj, double q2 )
  {
<<<<<<< HEAD
    const std::array<double,2> val = CepGen::GridHandler<2,2>::eval( { q2, xbj } );
    F2 = val[0];
    FL = val[1];
=======
    const auto& val = CepGen::GridHandler<2>::eval( xbj, q2 );
    F2 = val.value[0];
    FL = val.value[1];
>>>>>>> 703fd6a1
    return *this;
  }

  std::ostream&
  operator<<( std::ostream& os, const Grid::sfval_t& val )
  {
<<<<<<< HEAD
    return os << Form( "Q² = %.5e GeV²\txbj = %.4f\tF₂ = % .6e\tFL = % .6e", val.q2, val.xbj, val.f2, val.fl );
=======
    return os << Form( "xbj = %.4f\tQ² = %.5e GeV²\tF₂ = % .6e\tFL = % .6e", val.xbj, val.q2, val.f2, val.fl );
>>>>>>> 703fd6a1
  }

  std::ostream&
  operator<<( std::ostream& os, const Grid::header_t::order_t& order )
  {
    switch ( order ) {
      case Grid::header_t::lo: return os << "LO";
      case Grid::header_t::nlo: return os << "nLO";
      case Grid::header_t::nnlo: return os << "nnLO";
    }
    return os;
  }

  std::ostream&
  operator<<( std::ostream& os, const Grid::header_t::cl_t& cl )
  {
    switch ( cl ) {
      case Grid::header_t::cl68: return os << "68% C.L.";
      case Grid::header_t::cl95: return os << "95% C.L.";
    }
    return os;
  }

  std::ostream&
  operator<<( std::ostream& os, const Grid::header_t::nucleon_t& nucl )
  {
    switch ( nucl ) {
      case Grid::header_t::proton: return os << "proton";
      case Grid::header_t::neutron: return os << "neutron";
    }
    return os;
  }
}
<|MERGE_RESOLUTION|>--- conflicted
+++ resolved
@@ -45,15 +45,9 @@
 
       sfval_t val;
       while ( file.read( reinterpret_cast<char*>( &val ), sizeof( sfval_t ) ) ) {
-<<<<<<< HEAD
         q2_vals.insert( val.q2 );
         xbj_vals.insert( val.xbj );
-        insert( { val.q2, val.xbj }, { val.f2, val.fl } );
-=======
-        q2_vals.insert( log10( val.q2 ) );
-        xbj_vals.insert( log10( val.xbj ) );
-        values_raw_.emplace_back( CepGen::GridHandler<2>::grid_t{ val.xbj, val.q2, val.f2, val.fl } );
->>>>>>> 703fd6a1
+        insert( { val.xbj, val.q2 }, { val.f2, val.fl } );
       }
       file.close();
     }
@@ -61,47 +55,28 @@
     if ( q2_vals.size() < 2 || xbj_vals.size() < 2 )
       throw CG_FATAL( "Grid" ) << "Invalid grid retrieved!";
 
-<<<<<<< HEAD
     init();
-=======
-    initGSL( xbj_vals, q2_vals );
->>>>>>> 703fd6a1
 
     CG_INFO( "Grid" )
       << "MSTW@" << header_.order << " grid evaluator built "
       << "for " << header_.nucleon << " structure functions (" << header_.cl << ")\n\t"
-<<<<<<< HEAD
-      << " Q² in range [" << *q2_vals.begin() << ":" << *q2_vals.rbegin() << "]\n\t"
-      << "xBj in range [" << *xbj_vals.begin() << ":" << *xbj_vals.rbegin() << "].";
-=======
       << "xBj in range [" << pow( 10., *xbj_vals.begin() ) << ":" << pow( 10., *xbj_vals.rbegin() ) << "]\n\t"
       << " Q² in range [" << pow( 10., *q2_vals.begin() ) << ":" << pow( 10., *q2_vals.rbegin() ) << "].";
->>>>>>> 703fd6a1
   }
 
   Grid&
   Grid::operator()( double xbj, double q2 )
   {
-<<<<<<< HEAD
-    const std::array<double,2> val = CepGen::GridHandler<2,2>::eval( { q2, xbj } );
+    const std::array<double,2> val = CepGen::GridHandler<2,2>::eval( { xbj, q2 } );
     F2 = val[0];
     FL = val[1];
-=======
-    const auto& val = CepGen::GridHandler<2>::eval( xbj, q2 );
-    F2 = val.value[0];
-    FL = val.value[1];
->>>>>>> 703fd6a1
     return *this;
   }
 
   std::ostream&
   operator<<( std::ostream& os, const Grid::sfval_t& val )
   {
-<<<<<<< HEAD
-    return os << Form( "Q² = %.5e GeV²\txbj = %.4f\tF₂ = % .6e\tFL = % .6e", val.q2, val.xbj, val.f2, val.fl );
-=======
     return os << Form( "xbj = %.4f\tQ² = %.5e GeV²\tF₂ = % .6e\tFL = % .6e", val.xbj, val.q2, val.f2, val.fl );
->>>>>>> 703fd6a1
   }
 
   std::ostream&
