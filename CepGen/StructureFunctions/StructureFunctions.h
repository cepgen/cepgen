#ifndef CepGen_StructureFunctions_StructureFunctions_h
#define CepGen_StructureFunctions_StructureFunctions_h

namespace CepGen
{
<<<<<<< HEAD
  /// Proton structure function to be used in the outgoing state description
  /// \note Values correspond to the LPAIR legacy steering card values
  enum StructureFunctionsType {
    Electron = 1,
    ElasticProton = 2,
    SuriYennie = 11,
    SuriYennieLowQ2 = 12,
    SzczurekUleshchenko = 15,
    FioreVal = 101,
    FioreSea = 102,
    Fiore = 103,
    ALLM91, ALLM97, ALLM_HHT, ALLM_HHT_FT,
    Schaefer
  };
  /// Human-readable format of a structure function type
  std::ostream& operator<<( std::ostream& os, const StructureFunctionsType& sf );

  class StructureFunctions
  {
    public:
      StructureFunctions( double f2=0.0 ) : F2( f2 ), FM( 0.0 ), FL( 0.0 ) {}
=======
  class StructureFunctions
  {
    public:
      StructureFunctions( double f2=0.0 ) : F2( f2 ), FL( 0.0 ), FM( 0.0 ) {}
      /// Proton structure function to be used in the outgoing state description
      /// \note Values correspond to the LPAIR legacy steering card values
      enum Type {
        Electron            = 1,
        ElasticProton       = 2,
        SuriYennie          = 11,
        SzczurekUleshchenko = 12,
        BlockDurandHa       = 13,
        FioreBrasse         = 101,
        ChristyBosted       = 102,
        ALLM91              = 201,
        ALLM97              = 202,
        GD07p               = 203,
        GD11p               = 204
      };
>>>>>>> afcb2031

      double F2;
      double F1;
      double FM;
      double FL;
  };
}

#endif<|MERGE_RESOLUTION|>--- conflicted
+++ resolved
@@ -3,33 +3,10 @@
 
 namespace CepGen
 {
-<<<<<<< HEAD
-  /// Proton structure function to be used in the outgoing state description
-  /// \note Values correspond to the LPAIR legacy steering card values
-  enum StructureFunctionsType {
-    Electron = 1,
-    ElasticProton = 2,
-    SuriYennie = 11,
-    SuriYennieLowQ2 = 12,
-    SzczurekUleshchenko = 15,
-    FioreVal = 101,
-    FioreSea = 102,
-    Fiore = 103,
-    ALLM91, ALLM97, ALLM_HHT, ALLM_HHT_FT,
-    Schaefer
-  };
-  /// Human-readable format of a structure function type
-  std::ostream& operator<<( std::ostream& os, const StructureFunctionsType& sf );
-
   class StructureFunctions
   {
     public:
       StructureFunctions( double f2=0.0 ) : F2( f2 ), FM( 0.0 ), FL( 0.0 ) {}
-=======
-  class StructureFunctions
-  {
-    public:
-      StructureFunctions( double f2=0.0 ) : F2( f2 ), FL( 0.0 ), FM( 0.0 ) {}
       /// Proton structure function to be used in the outgoing state description
       /// \note Values correspond to the LPAIR legacy steering card values
       enum Type {
@@ -43,9 +20,9 @@
         ALLM91              = 201,
         ALLM97              = 202,
         GD07p               = 203,
-        GD11p               = 204
+        GD11p               = 204,
+        Schaefer            = 301
       };
->>>>>>> afcb2031
 
       double F2;
       double F1;
