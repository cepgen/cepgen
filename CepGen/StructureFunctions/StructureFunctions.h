--- conflicted
+++ resolved
@@ -8,11 +8,7 @@
   class StructureFunctions
   {
     public:
-<<<<<<< HEAD
-      StructureFunctions( double f2=0.0 ) : F2( f2 ), FM( 0.0 ), FL( 0.0 ) {}
-=======
       StructureFunctions( double f2=0.0 ) : F2( f2 ), FL( 0.0 ) {}
->>>>>>> e7581cc7
       /// Proton structure function to be used in the outgoing state description
       /// \note Values correspond to the LPAIR legacy steering card values
       enum Type {
@@ -30,14 +26,7 @@
         Schaefer            = 301
       };
 
-<<<<<<< HEAD
-      double F2;
-      double F1;
-      double FM;
-      double FL;
-=======
       double F2, FL;
->>>>>>> e7581cc7
   };
   std::ostream& operator<<( std::ostream&, const StructureFunctions& );
   std::ostream& operator<<( std::ostream&, const StructureFunctions::Type& );
