#ifndef CepGen_StructureFunctions_StructureFunctions_h
#define CepGen_StructureFunctions_StructureFunctions_h

#include <iostream>

namespace CepGen
{
  class StructureFunctions
  {
    public:
<<<<<<< HEAD
      StructureFunctions( double f2=0.0 ) : F2( f2 ), FL( 0.0 ), FM( 0.0 ) {}
=======
      StructureFunctions( double f2=0.0 ) : F2( f2 ), FL( 0.0 ) {}
>>>>>>> 2290f020
      /// Proton structure function to be used in the outgoing state description
      /// \note Values correspond to the LPAIR legacy steering card values
      enum Type {
        Electron            = 1,
        ElasticProton       = 2,
        SuriYennie          = 11,
        SzczurekUleshchenko = 12,
        BlockDurandHa       = 13,
        FioreBrasse         = 101,
        ChristyBosted       = 102,
        ALLM91              = 201,
        ALLM97              = 202,
        GD07p               = 203,
        GD11p               = 204,
        MSTWgrid            = 205,
        Schaefer            = 301
      };

<<<<<<< HEAD
      double F2, F1;
      double FL, FM;
=======
      double F2, FL;
>>>>>>> 2290f020
  };
  std::ostream& operator<<( std::ostream&, const StructureFunctions& );
  std::ostream& operator<<( std::ostream&, const StructureFunctions::Type& );
}

#endif<|MERGE_RESOLUTION|>--- conflicted
+++ resolved
@@ -8,11 +8,7 @@
   class StructureFunctions
   {
     public:
-<<<<<<< HEAD
-      StructureFunctions( double f2=0.0 ) : F2( f2 ), FL( 0.0 ), FM( 0.0 ) {}
-=======
       StructureFunctions( double f2=0.0 ) : F2( f2 ), FL( 0.0 ) {}
->>>>>>> 2290f020
       /// Proton structure function to be used in the outgoing state description
       /// \note Values correspond to the LPAIR legacy steering card values
       enum Type {
@@ -31,12 +27,7 @@
         Schaefer            = 301
       };
 
-<<<<<<< HEAD
-      double F2, F1;
-      double FL, FM;
-=======
       double F2, FL;
->>>>>>> 2290f020
   };
   std::ostream& operator<<( std::ostream&, const StructureFunctions& );
   std::ostream& operator<<( std::ostream&, const StructureFunctions::Type& );
