#include "CepGen/Cards/PythonHandler.h"
#include "CepGen/Core/Exception.h"

#ifdef PYTHON

#include "CepGen/Core/TamingFunction.h"
#include "CepGen/Core/Exception.h"
#include "CepGen/Core/ParametersList.h"

#include "CepGen/Processes/GamGamLL.h"
#include "CepGen/Processes/PPtoFF.h"
#include "CepGen/Processes/PPtoWW.h"
#include "CepGen/Processes/FortranKTProcess.h"

#include "CepGen/StructureFunctions/StructureFunctionsBuilder.h"
#include "CepGen/StructureFunctions/LHAPDF.h"
#include "CepGen/StructureFunctions/MSTWGrid.h"
#include "CepGen/StructureFunctions/Schaefer.h"

#include "CepGen/Hadronisers/Pythia8Hadroniser.h"

#include <algorithm>

extern "C"
{
  extern void nucl_to_ff_( double& );
}

#if PY_MAJOR_VERSION < 3
#  define PYTHON2
#endif

namespace CepGen
{
  namespace Cards
  {
    //----- specialization for CepGen input cards
    PythonHandler::PythonHandler( const char* file )
    {
      setenv( "PYTHONPATH", ".:..:Cards", 1 );
      std::string filename = getPythonPath( file );
      const size_t fn_len = filename.length()+1;

      //Py_DebugFlag = 1;
      //Py_VerboseFlag = 1;

#ifdef PYTHON2
      char* sfilename = new char[fn_len];
      snprintf( sfilename, fn_len, "%s", filename.c_str() );
#else
      wchar_t* sfilename = new wchar_t[fn_len];
      swprintf( sfilename, fn_len, L"%s", filename.c_str() );
#endif
      if ( sfilename )
        Py_SetProgramName( sfilename );

      Py_InitializeEx( 1 );

      if ( sfilename )
        delete [] sfilename;
      if ( !Py_IsInitialized() )
        throw CG_FATAL( "PythonHandler" ) << "Failed to initialise the Python cards parser!";

      CG_INFO( "PythonHandler" )
        << "Initialised the Python cards parser\n\t"
        << "Python version: " << Py_GetVersion() << "\n\t"
        << "Platform: " << Py_GetPlatform() << ".";

      PyObject* cfg = PyImport_ImportModule( filename.c_str() ); // new
      if ( !cfg )
        throwPythonError( Form( "Failed to parse the configuration card %s", file ) );

      PyObject* process = PyObject_GetAttrString( cfg, PROCESS_NAME ); // new
      if ( !process )
        throwPythonError( Form( "Failed to extract a \"%s\" keyword from the configuration card %s", PROCESS_NAME, file ) );

      //--- type of process to consider
      PyObject* pproc_name = getElement( process, MODULE_NAME ); // borrowed
      if ( !pproc_name )
        throwPythonError( Form( "Failed to extract the process name from the configuration card %s", file ) );
      const std::string proc_name = get<std::string>( pproc_name );

      ParametersList proc_params;
      fillParameter( process, "processParameters", proc_params );

      if ( proc_name == "lpair" )
<<<<<<< HEAD
        params_.setProcess( new Process::GamGamLL );
      else if ( proc_name == "pptoll" || proc_name == "pptoff" ) {
        params_.setProcess( new Process::PPtoFF );
        dynamic_cast<Process::GenericKTProcess*>( params_.process() )->setComputationMethod( method );
      }
      else if ( proc_name == "pptoww" ) {
        params_.setProcess( new Process::PPtoWW );
        dynamic_cast<Process::GenericKTProcess*>( params_.process() )->setComputationMethod( method );
      }
      else if ( proc_name == "patoll" ) {
        params_.setProcess( new Process::FortranKTProcess( "nucltoff", "(p/A)(p/A) ↝ (g/ɣ)ɣ → f⁺f¯", nucl_to_ff_ ) );
        dynamic_cast<Process::GenericKTProcess*>( params_.process() )->setComputationMethod( method );
      }
=======
        params_.setProcess( new Process::GamGamLL( proc_params ) );
      else if ( proc_name == "pptoll" || proc_name == "pptoff" )
        params_.setProcess( new Process::PPtoFF( proc_params ) );
      else if ( proc_name == "pptoww" )
        params_.setProcess( new Process::PPtoWW( proc_params ) );
>>>>>>> b3f3319c
      else throw CG_FATAL( "PythonHandler" ) << "Unrecognised process: " << proc_name << ".";

      //--- process mode
      fillParameter( process, "mode", (int&)params_.kinematics.mode );

      //--- process kinematics
      PyObject* pin_kinematics = getElement( process, "inKinematics" ); // borrowed
      if ( pin_kinematics )
        parseIncomingKinematics( pin_kinematics );

      PyObject* pout_kinematics = getElement( process, "outKinematics" ); // borrowed
      if ( pout_kinematics )
        parseOutgoingKinematics( pout_kinematics );

      //--- taming functions
      PyObject* ptam = getElement( process, "tamingFunctions" ); // borrowed
      if ( ptam )
        parseTamingFunctions( ptam );

      Py_CLEAR( process );

      PyObject* plog = PyObject_GetAttrString( cfg, "logger" ); // new
      if ( plog ) {
        parseLogging( plog );
        Py_CLEAR( plog );
      }

      //--- hadroniser parameters
      PyObject* phad = PyObject_GetAttrString( cfg, "hadroniser" ); // new
      if ( phad ) {
        parseHadroniser( phad );
        Py_CLEAR( phad );
      }

      //--- generation parameters
      PyObject* pint = PyObject_GetAttrString( cfg, "integrator" ); // new
      if ( pint ) {
        parseIntegrator( pint );
        Py_CLEAR( pint );
      }

      PyObject* pgen = PyObject_GetAttrString( cfg, "generator" ); // new
      if ( pgen ) {
        parseGenerator( pgen );
        Py_CLEAR( pgen );
      }

      //--- finalisation
      Py_CLEAR( cfg );
    }

    PythonHandler::~PythonHandler()
    {
      if ( Py_IsInitialized() )
        Py_Finalize();
    }

    void
    PythonHandler::parseIncomingKinematics( PyObject* kin )
    {
      PyObject* ppz = getElement( kin, "pz" ); // borrowed
      if ( ppz && PyTuple_Check( ppz ) && PyTuple_Size( ppz ) == 2 ) {
        double pz0 = get<double>( PyTuple_GetItem( ppz, 0 ) );
        double pz1 = get<double>( PyTuple_GetItem( ppz, 1 ) );
        params_.kinematics.incoming_beams.first.pz = pz0;
        params_.kinematics.incoming_beams.second.pz = pz1;
      }
      PyObject* ppdg = getElement( kin, "pdgIds" ); // borrowed
      if ( ppdg && PyTuple_Check( ppdg ) && PyTuple_Size( ppdg ) == 2 ) {
        params_.kinematics.incoming_beams.first.pdg = (PDG)get<int>( PyTuple_GetItem( ppdg, 0 ) );
        params_.kinematics.incoming_beams.second.pdg = (PDG)get<int>( PyTuple_GetItem( ppdg, 1 ) );
      }
      double sqrt_s = -1.;
      fillParameter( kin, "cmEnergy", sqrt_s );
      fillParameter( kin, "kmrGridPath", params_.kinematics.kmr_grid_path );
      if ( sqrt_s != -1. )
        params_.kinematics.setSqrtS( sqrt_s );
      PyObject* psf = getElement( kin, "structureFunctions" ); // borrowed
      if ( psf )
        parseStructureFunctions( psf, params_.kinematics.structure_functions );
      std::vector<int> kt_fluxes;
      fillParameter( kin, "ktFluxes", kt_fluxes );
      if ( kt_fluxes.size() > 0 )
        params_.kinematics.incoming_beams.first.kt_flux = kt_fluxes.at( 0 );
      if ( kt_fluxes.size() > 1 )
        params_.kinematics.incoming_beams.second.kt_flux = kt_fluxes.at( 1 );
      std::vector<int> hi_beam1, hi_beam2;
      fillParameter( kin, "heavyIonA", hi_beam1 );
      if ( hi_beam1.size() == 2 )
        params_.kinematics.incoming_beams.first.hi = Kinematics::HeavyIon{ (unsigned short)hi_beam1[0], (unsigned short)hi_beam1[1] };
      fillParameter( kin, "heavyIonB", hi_beam2 );
      if ( hi_beam2.size() == 2 )
        params_.kinematics.incoming_beams.second.hi = Kinematics::HeavyIon{ (unsigned short)hi_beam2[0], (unsigned short)hi_beam2[1] };
    }

    void
    PythonHandler::parseStructureFunctions( PyObject* psf, std::shared_ptr<StructureFunctions>& sf_handler )
    {
      int str_fun = 0;
      fillParameter( psf, "id", str_fun );
      sf_handler = StructureFunctionsBuilder::get( (SF::Type)str_fun );
      switch( (SF::Type)str_fun ) {
        case SF::Type::LHAPDF: {
          auto sf = std::dynamic_pointer_cast<SF::LHAPDF>( params_.kinematics.structure_functions );
          fillParameter( psf, "pdfSet", sf->params.pdf_set );
          fillParameter( psf, "numFlavours", (unsigned int&)sf->params.num_flavours );
          fillParameter( psf, "pdfMember", (unsigned int&)sf->params.pdf_member );
          fillParameter( psf, "mode", (unsigned int&)sf->params.mode );
        } break;
        case SF::Type::MSTWgrid: {
          auto sf = std::dynamic_pointer_cast<MSTW::Grid>( params_.kinematics.structure_functions );
          fillParameter( psf, "gridPath", sf->params.grid_path );
        } break;
        case SF::Type::Schaefer: {
          auto sf = std::dynamic_pointer_cast<SF::Schaefer>( params_.kinematics.structure_functions );
          fillParameter( psf, "Q2cut", sf->params.q2_cut );
          std::vector<double> w2_lims;
          fillParameter( psf, "W2limits", w2_lims );
          if ( w2_lims.size() != 0 ) {
            if ( w2_lims.size() != 2 )
              throwPythonError( Form( "Invalid size for W2limits attribute: %d != 2!", w2_lims.size() ) );
            else {
              sf->params.w2_lo = *std::min_element( w2_lims.begin(), w2_lims.end() );
              sf->params.w2_hi = *std::max_element( w2_lims.begin(), w2_lims.end() );
            }
          }
          PyObject* pcsf = getElement( psf, "continuumSF" ); // borrowed
          if ( pcsf )
            parseStructureFunctions( pcsf, sf->params.continuum_model );
          PyObject* ppsf = getElement( psf, "perturbativeSF" ); // borrowed
          if ( ppsf )
            parseStructureFunctions( ppsf, sf->params.perturbative_model );
          PyObject* prsf = getElement( psf, "resonancesSF" ); // borrowed
          if ( prsf )
            parseStructureFunctions( prsf, sf->params.resonances_model );
          fillParameter( psf, "higherTwist", (bool&)sf->params.higher_twist );
        } break;
        default: break;
      }
    }

    void
    PythonHandler::parseOutgoingKinematics( PyObject* kin )
    {
      PyObject* ppair = getElement( kin, "pair" ); // borrowed
      if ( ppair ) {
        if ( is<int>( ppair ) ) {
          PDG pair = (PDG)get<int>( ppair );
          params_.kinematics.central_system = { pair, pair };
        }
        else if ( PyTuple_Check( ppair ) ) {
          if ( PyTuple_Size( ppair ) != 2 )
            throw CG_FATAL( "PythonHandler" ) << "Invalid value for in_kinematics.pair!";
          PDG pair1 = (PDG)get<int>( PyTuple_GetItem( ppair, 0 ) );
          PDG pair2 = (PDG)get<int>( PyTuple_GetItem( ppair, 1 ) );
          params_.kinematics.central_system = { pair1, pair2 };
        }
      }

      PyObject* pparts = getElement( kin, "minFinalState" ); // borrowed
      if ( pparts && PyTuple_Check( pparts ) )
        for ( unsigned short i = 0; i < PyTuple_Size( pparts ); ++i )
          params_.kinematics.minimum_final_state.emplace_back( (PDG)get<int>( PyTuple_GetItem( pparts, i ) ) );

      PyObject* pcuts = getElement( kin, "cuts" ); // borrowed
      if ( pcuts )
        parseParticlesCuts( pcuts );

      // for LPAIR/collinear matrix elements
      fillLimits( kin, "q2", params_.kinematics.cuts.initial.q2 );

      // for the kT factorised matrix elements
      fillLimits( kin, "qt", params_.kinematics.cuts.initial.qt );
      fillLimits( kin, "phiqt", params_.kinematics.cuts.initial.phi_qt );
      fillLimits( kin, "ptdiff", params_.kinematics.cuts.central.pt_diff );
      fillLimits( kin, "phiptdiff", params_.kinematics.cuts.central.phi_pt_diff );
      fillLimits( kin, "rapiditydiff", params_.kinematics.cuts.central.rapidity_diff );

      // generic phase space limits
      fillLimits( kin, "rapidity", params_.kinematics.cuts.central.rapidity_single );
      fillLimits( kin, "eta", params_.kinematics.cuts.central.eta_single );
      fillLimits( kin, "pt", params_.kinematics.cuts.central.pt_single );

      fillLimits( kin, "ptsum", params_.kinematics.cuts.central.pt_sum );
      fillLimits( kin, "invmass", params_.kinematics.cuts.central.mass_sum );

      fillLimits( kin, "mx", params_.kinematics.cuts.remnants.mass_single );
    }

    void
    PythonHandler::parseParticlesCuts( PyObject* cuts )
    {
      if ( !PyDict_Check( cuts ) )
        throwPythonError( "Particle cuts object should be a dictionary!" );
      PyObject* pkey = nullptr, *pvalue = nullptr;
      Py_ssize_t pos = 0;
      while ( PyDict_Next( cuts, &pos, &pkey, &pvalue ) ) {
        const PDG pdg = (PDG)get<int>( pkey );
        fillLimits( pvalue, "pt", params_.kinematics.cuts.central_particles[pdg].pt_single );
        fillLimits( pvalue, "energy", params_.kinematics.cuts.central_particles[pdg].energy_single );
        fillLimits( pvalue, "eta", params_.kinematics.cuts.central_particles[pdg].eta_single );
        fillLimits( pvalue, "rapidity", params_.kinematics.cuts.central_particles[pdg].rapidity_single );
      }
    }

    void
    PythonHandler::parseLogging( PyObject* log )
    {
      fillParameter( log, "level", (int&)Logger::get().level );
      std::vector<std::string> enabled_modules;
      fillParameter( log, "enabledModules", enabled_modules );
      for ( const auto& mod : enabled_modules )
        Logger::get().addExceptionRule( mod );
    }

    void
    PythonHandler::parseIntegrator( PyObject* integr )
    {
      if ( !PyDict_Check( integr ) )
        throwPythonError( "Integrator object should be a dictionary!" );
      PyObject* palgo = getElement( integr, MODULE_NAME ); // borrowed
      if ( !palgo )
        throwPythonError( "Failed to retrieve the integration algorithm name!" );
      std::string algo = get<std::string>( palgo );
      if ( algo == "plain" )
        params_.integrator.type = Integrator::Type::plain;
      else if ( algo == "Vegas" ) {
        params_.integrator.type = Integrator::Type::Vegas;
        fillParameter( integr, "alpha", (double&)params_.integrator.vegas.alpha );
        fillParameter( integr, "iterations", params_.integrator.vegas.iterations );
        fillParameter( integr, "mode", (int&)params_.integrator.vegas.mode );
        fillParameter( integr, "verbosity", (int&)params_.integrator.vegas.verbose );
        std::string vegas_logging_output = "cerr";
        fillParameter( integr, "loggingOutput", vegas_logging_output );
        if ( vegas_logging_output == "cerr" )
          // redirect all debugging information to the error stream
          params_.integrator.vegas.ostream = stderr;
        else if ( vegas_logging_output == "cout" )
          // redirect all debugging information to the standard stream
          params_.integrator.vegas.ostream = stdout;
        else
          params_.integrator.vegas.ostream = fopen( vegas_logging_output.c_str(), "w" );
      }
      else if ( algo == "MISER" ) {
        params_.integrator.type = Integrator::Type::MISER;
        fillParameter( integr, "estimateFraction", (double&)params_.integrator.miser.estimate_frac );
        fillParameter( integr, "minCalls", params_.integrator.miser.min_calls );
        fillParameter( integr, "minCallsPerBisection", params_.integrator.miser.min_calls_per_bisection );
        fillParameter( integr, "alpha", (double&)params_.integrator.miser.alpha );
        fillParameter( integr, "dither", (double&)params_.integrator.miser.dither );
      }
      else
        throwPythonError( Form( "Invalid integration algorithm: %s", algo.c_str() ) );

      fillParameter( integr, "numFunctionCalls", params_.integrator.ncvg );
      fillParameter( integr, "seed", (unsigned long&)params_.integrator.rng_seed );
      unsigned int rng_engine;
      fillParameter( integr, "rngEngine", rng_engine );
      switch ( rng_engine ) {
        case 0: default: params_.integrator.rng_engine = (gsl_rng_type*)gsl_rng_mt19937; break;
        case 1: params_.integrator.rng_engine = (gsl_rng_type*)gsl_rng_taus2; break;
        case 2: params_.integrator.rng_engine = (gsl_rng_type*)gsl_rng_gfsr4; break;
        case 3: params_.integrator.rng_engine = (gsl_rng_type*)gsl_rng_ranlxs0; break;
      }
      fillParameter( integr, "chiSqCut", params_.integrator.vegas_chisq_cut );
    }

    void
    PythonHandler::parseGenerator( PyObject* gen )
    {
      if ( !PyDict_Check( gen ) )
        throwPythonError( "Generation information object should be a dictionary!" );
      params_.generation.enabled = true;
      fillParameter( gen, "treat", params_.generation.treat );
      fillParameter( gen, "numEvents", params_.generation.maxgen );
      fillParameter( gen, "printEvery", params_.generation.gen_print_every );
      fillParameter( gen, "numThreads", params_.generation.num_threads );
      fillParameter( gen, "numPoints", params_.generation.num_points );
    }

    void
    PythonHandler::parseTamingFunctions( PyObject* tf )
    {
      if ( !PyList_Check( tf ) )
        throwPythonError( "Taming functions list should be a list!" );

      for ( Py_ssize_t i = 0; i < PyList_Size( tf ); ++i ) {
        PyObject* pit = PyList_GetItem( tf, i ); // borrowed
        if ( !pit )
          continue;
        if ( !PyDict_Check( pit ) )
          throwPythonError( Form( "Item %d has invalid type %s", i, pit->ob_type->tp_name ) );
        PyObject* pvar = getElement( pit, "variable" ), *pexpr = getElement( pit, "expression" ); // borrowed
        params_.taming_functions->add( get<std::string>( pvar ).c_str(), get<std::string>( pexpr ).c_str() );
      }
    }

    void
    PythonHandler::parseHadroniser( PyObject* hadr )
    {
      if ( !PyDict_Check( hadr ) )
        throwPythonError( "Hadroniser object should be a dictionary!" );

      PyObject* pname = getElement( hadr, MODULE_NAME ); // borrowed
      if ( !pname )
        throwPythonError( "Hadroniser name is required!" );
      std::string hadr_name = get<std::string>( pname );

      fillParameter( hadr, "maxTrials", params_.hadroniser_max_trials );
      PyObject* pseed = getElement( hadr, "seed" ); // borrowed
      long long seed = -1ll;
      if ( pseed && is<int>( pseed ) ) {
        seed = PyLong_AsLongLong( pseed );
        CG_DEBUG( "PythonHandler:hadroniser" ) << "Hadroniser seed set to " << seed;
      }
      if ( hadr_name == "pythia8" ) {
        params_.setHadroniser( new Hadroniser::Pythia8Hadroniser( params_ ) );
        std::vector<std::string> config;
        auto pythia8 = dynamic_cast<Hadroniser::Pythia8Hadroniser*>( params_.hadroniser() );
        pythia8->setSeed( seed );
        fillParameter( hadr, "pythiaPreConfiguration", config );
        pythia8->readStrings( config );
        pythia8->init();
        fillParameter( hadr, "pythiaConfiguration", config );
        pythia8->readStrings( config );
        fillParameter( hadr, "pythiaProcessConfiguration", config );
        pythia8->readStrings( config );
      }
    }
<<<<<<< HEAD

    //------------------------------------------------------------------
    // Python API helpers
    //------------------------------------------------------------------

    std::string
    PythonHandler::getPythonPath( const char* file )
    {
      std::string s_filename = file;
      s_filename = s_filename.substr( 0, s_filename.find_last_of( "." ) ); // remove the extension
      std::replace( s_filename.begin(), s_filename.end(), '/', '.' ); // replace all '/' by '.'
      return s_filename;
    }

    void
    PythonHandler::throwPythonError( const std::string& message )
    {
      PyObject* ptype = nullptr, *pvalue = nullptr, *ptraceback_obj = nullptr;
      // retrieve error indicator and clear it to handle ourself the error
      PyErr_Fetch( &ptype, &pvalue, &ptraceback_obj );
      PyErr_Clear();
      // ensure the objects retrieved are properly normalised and point to compatible objects
      PyErr_NormalizeException( &ptype, &pvalue, &ptraceback_obj );
      std::ostringstream oss; oss << message;
      if ( ptype != nullptr ) { // we can start the traceback
        oss << "\n\tError: "
#ifdef PYTHON2
            << PyString_AsString( PyObject_Str( pvalue ) ); // deprecated in python v3+
#else
            << PyUnicode_AsUTF8( PyObject_Str( pvalue ) );
#endif
        PyTracebackObject* ptraceback = (PyTracebackObject*)ptraceback_obj;
        string tabul = "↪ ";
        if ( ptraceback != nullptr ) {
          while ( ptraceback->tb_next != nullptr ) {
            PyFrameObject* pframe = ptraceback->tb_frame;
            if ( pframe != nullptr ) {
              int line = PyCode_Addr2Line( pframe->f_code, pframe->f_lasti );
#ifdef PYTHON2
              const char* filename = PyString_AsString( pframe->f_code->co_filename );
              const char* funcname = PyString_AsString( pframe->f_code->co_name );
#else
              const char* filename = PyUnicode_AsUTF8( pframe->f_code->co_filename );
              const char* funcname = PyUnicode_AsUTF8( pframe->f_code->co_name );
#endif
              oss << Form( "\n\t%s%s on %s (line %d)", tabul.c_str(), boldify( funcname ).c_str(), filename, line );
            }
            else
              oss << Form( "\n\t%s issue in line %d", tabul.c_str(), ptraceback->tb_lineno );
            tabul = string( "  " )+tabul;
            ptraceback = ptraceback->tb_next;
          }
        }
      }
      Py_Finalize();
      throw CG_FATAL( "PythonHandler:error" ) << oss.str();
    }

    std::string
    PythonHandler::decode( PyObject* obj )
    {
      std::string out;
#ifdef PYTHON2
      out = PyString_AsString( obj ); // deprecated in python v3+
#else
      PyObject* pstr = PyUnicode_AsEncodedString( obj, "utf-8", "strict" ); // new
      if ( !pstr )
        throwPythonError( "Failed to decode a Python object!" );
      out = PyBytes_AS_STRING( pstr );
      Py_CLEAR( pstr );
#endif
      return out;
    }

    PyObject*
    PythonHandler::encode( const char* str )
    {
      PyObject* obj = PyUnicode_FromString( str ); // new
      if ( !obj )
        throwPythonError( Form( "Failed to encode the following string:\n\t%s", str ) );
      return obj;
    }

    PyObject*
    PythonHandler::getElement( PyObject* obj, const char* key )
    {
      PyObject* pout = nullptr, *nink = encode( key );
      if ( !nink )
        return pout;
      pout = PyDict_GetItem( obj, nink ); // borrowed
      Py_CLEAR( nink );
      if ( pout )
        CG_DEBUG( "PythonHandler:getElement" )
          << "retrieved " << pout->ob_type->tp_name << " element \"" << key << "\" "
          << "from " << obj->ob_type->tp_name << " object\n\t"
          << "new reference count: " << pout->ob_refcnt;
      else
        CG_DEBUG( "PythonHandler:getElement" )
          << "did not retrieve a valid element \"" << key << "\"";
      return pout;
    }

    void
    PythonHandler::fillLimits( PyObject* obj, const char* key, Limits& lim )
    {
      PyObject* pobj = getElement( obj, key ); // borrowed
      if ( !pobj )
        return;
      if ( !PyTuple_Check( pobj ) )
        throw CG_FATAL( "PythonHandler:fillLimits" ) << "Invalid value retrieved for " << key << ".";
      if ( PyTuple_Size( pobj ) < 1 )
        throw CG_FATAL( "PythonHandler:fillLimits" ) << "Invalid number of values unpacked for " << key << "!";
      double min = PyFloat_AsDouble( PyTuple_GetItem( pobj, 0 ) );
      lim.min() = min;
      if ( PyTuple_Size( pobj ) > 1 ) {
        double max = PyFloat_AsDouble( PyTuple_GetItem( pobj, 1 ) );
        if ( max != -1 )
          lim.max() = max;
      }
    }

    void
    PythonHandler::fillParameter( PyObject* parent, const char* key, bool& out )
    {
      PyObject* pobj = getElement( parent, key ); // borrowed
      if ( !pobj )
        return;
      if ( !PyBool_Check( pobj ) )
        throwPythonError( Form( "Object \"%s\" has invalid type %s", key, pobj->ob_type->tp_name ) );
      fillParameter( parent, key, (int&)out );
    }

    void
    PythonHandler::fillParameter( PyObject* parent, const char* key, int& out )
    {
      PyObject* pobj = getElement( parent, key ); // borrowed
      if ( !pobj )
        return;
#ifdef PYTHON2
      if ( !PyInt_Check( pobj ) && !PyBool_Check( pobj ) )
        throwPythonError( Form( "Object \"%s\" has invalid type %s", key, pobj->ob_type->tp_name ) );
      out = PyInt_AsLong( pobj );
#else
      if ( !PyLong_Check( pobj ) && !PyBool_Check( pobj ) )
        throwPythonError( Form( "Object \"%s\" has invalid type %s", key, pobj->ob_type->tp_name ) );
      out = PyLong_AsLong( pobj );
#endif
    }

    void
    PythonHandler::fillParameter( PyObject* parent, const char* key, unsigned long& out )
    {
      PyObject* pobj = getElement( parent, key ); // borrowed
      if ( !pobj )
        return;
      if ( !PyLong_Check( pobj )
#ifdef PYTHON2
        && !PyInt_Check( pobj )
#endif
      )
        throwPythonError( Form( "Object \"%s\" has invalid type %s", key, pobj->ob_type->tp_name ) );
      if ( PyLong_Check( pobj ) )
        out = PyLong_AsUnsignedLong( pobj );
#ifdef PYTHON2
      else if ( PyInt_Check( pobj ) )
        out = PyInt_AsUnsignedLongMask( pobj );
#endif
    }

    void
    PythonHandler::fillParameter( PyObject* parent, const char* key, unsigned int& out )
    {
      PyObject* pobj = getElement( parent, key ); // borrowed
      if ( !pobj )
        return;
#ifdef PYTHON2
      if ( !PyInt_Check( pobj ) )
        throwPythonError( Form( "Object \"%s\" has invalid type %s", key, pobj->ob_type->tp_name ) );
      out = PyInt_AsUnsignedLongMask( pobj );
#else
      if ( !PyLong_Check( pobj ) )
        throwPythonError( Form( "Object \"%s\" has invalid type %s", key, pobj->ob_type->tp_name ) );
      out = PyLong_AsUnsignedLong( pobj );
#endif
    }

    void
    PythonHandler::fillParameter( PyObject* parent, const char* key, double& out )
    {
      PyObject* pobj = getElement( parent, key ); // borrowed
      if ( !pobj )
        return;
      if ( !PyFloat_Check( pobj ) )
        throwPythonError( Form( "Object \"%s\" has invalid type %s", key, pobj->ob_type->tp_name ) );
      out = PyFloat_AsDouble( pobj );
    }

    void
    PythonHandler::fillParameter( PyObject* parent, const char* key, std::string& out )
    {
      PyObject* pobj = getElement( parent, key ); // borrowed
      if ( !pobj )
        return;
      if ( !
#ifdef PYTHON2
        PyString_Check( pobj )
#else
        PyUnicode_Check( pobj )
#endif
      )
        throwPythonError( Form( "Object \"%s\" has invalid type %s", key, pobj->ob_type->tp_name ) );
      out = decode( pobj );
    }

    void
    PythonHandler::fillParameter( PyObject* parent, const char* key, std::vector<double>& out )
    {
      out.clear();
      PyObject* pobj = getElement( parent, key ); // borrowed
      if ( !pobj )
        return;
      if ( !PyTuple_Check( pobj ) )
        throwPythonError( Form( "Object \"%s\" has invalid type %s", key, pobj->ob_type->tp_name ) );
      for ( Py_ssize_t i = 0; i < PyTuple_Size( pobj ); ++i ) {
        PyObject* pit = PyTuple_GetItem( pobj, i ); // borrowed
        if ( !PyFloat_Check( pit ) )
          continue;
        out.emplace_back( PyFloat_AsDouble( pit ) );
      }
    }

    void
    PythonHandler::fillParameter( PyObject* parent, const char* key, std::vector<std::string>& out )
    {
      out.clear();
      PyObject* pobj = getElement( parent, key ); // borrowed
      if ( !pobj )
        return;
      if ( !PyTuple_Check( pobj ) )
        throwPythonError( Form( "Object \"%s\" has invalid type %s", key, pobj->ob_type->tp_name ) );
      for ( Py_ssize_t i = 0; i < PyTuple_Size( pobj ); ++i ) {
        PyObject* pit = PyTuple_GetItem( pobj, i ); // borrowed
        out.emplace_back( decode( pit ) );
      }
    }

    void
    PythonHandler::fillParameter( PyObject* parent, const char* key, std::vector<int>& out )
    {
      out.clear();
      PyObject* pobj = getElement( parent, key ); // borrowed
      if ( !pobj )
        return;
      if ( !PyTuple_Check( pobj ) )
        throwPythonError( Form( "Object \"%s\" has invalid type", key ) );
      for ( Py_ssize_t i = 0; i < PyTuple_Size( pobj ); ++i ) {
        PyObject* pit = PyTuple_GetItem( pobj, i );
        if ( !isInteger( pit ) )
          throwPythonError( Form( "Object %d has invalid type", i ) );
        out.emplace_back( asInteger( pit ) );
      }
    }

    bool
    PythonHandler::isInteger( PyObject* obj )
    {
#ifdef PYTHON2
      return PyInt_Check( obj );
#else
      return PyLong_Check( obj );
#endif
    }

    int
    PythonHandler::asInteger( PyObject* obj )
    {
#ifdef PYTHON2
      return PyInt_AsLong( obj );
#else
      return PyLong_AsLong( obj );
#endif
    }
=======
>>>>>>> b3f3319c
  }
}

#endif
<|MERGE_RESOLUTION|>--- conflicted
+++ resolved
@@ -84,27 +84,13 @@
       fillParameter( process, "processParameters", proc_params );
 
       if ( proc_name == "lpair" )
-<<<<<<< HEAD
-        params_.setProcess( new Process::GamGamLL );
-      else if ( proc_name == "pptoll" || proc_name == "pptoff" ) {
-        params_.setProcess( new Process::PPtoFF );
-        dynamic_cast<Process::GenericKTProcess*>( params_.process() )->setComputationMethod( method );
-      }
-      else if ( proc_name == "pptoww" ) {
-        params_.setProcess( new Process::PPtoWW );
-        dynamic_cast<Process::GenericKTProcess*>( params_.process() )->setComputationMethod( method );
-      }
-      else if ( proc_name == "patoll" ) {
-        params_.setProcess( new Process::FortranKTProcess( "nucltoff", "(p/A)(p/A) ↝ (g/ɣ)ɣ → f⁺f¯", nucl_to_ff_ ) );
-        dynamic_cast<Process::GenericKTProcess*>( params_.process() )->setComputationMethod( method );
-      }
-=======
         params_.setProcess( new Process::GamGamLL( proc_params ) );
       else if ( proc_name == "pptoll" || proc_name == "pptoff" )
         params_.setProcess( new Process::PPtoFF( proc_params ) );
       else if ( proc_name == "pptoww" )
         params_.setProcess( new Process::PPtoWW( proc_params ) );
->>>>>>> b3f3319c
+      else if ( proc_name == "patoll" )
+        params_.setProcess( new Process::FortranKTProcess( proc_params, "nucltoff", "(p/A)(p/A) ↝ (g/ɣ)ɣ → f⁺f¯", nucl_to_ff_ ) );
       else throw CG_FATAL( "PythonHandler" ) << "Unrecognised process: " << proc_name << ".";
 
       //--- process mode
@@ -434,291 +420,6 @@
         pythia8->readStrings( config );
       }
     }
-<<<<<<< HEAD
-
-    //------------------------------------------------------------------
-    // Python API helpers
-    //------------------------------------------------------------------
-
-    std::string
-    PythonHandler::getPythonPath( const char* file )
-    {
-      std::string s_filename = file;
-      s_filename = s_filename.substr( 0, s_filename.find_last_of( "." ) ); // remove the extension
-      std::replace( s_filename.begin(), s_filename.end(), '/', '.' ); // replace all '/' by '.'
-      return s_filename;
-    }
-
-    void
-    PythonHandler::throwPythonError( const std::string& message )
-    {
-      PyObject* ptype = nullptr, *pvalue = nullptr, *ptraceback_obj = nullptr;
-      // retrieve error indicator and clear it to handle ourself the error
-      PyErr_Fetch( &ptype, &pvalue, &ptraceback_obj );
-      PyErr_Clear();
-      // ensure the objects retrieved are properly normalised and point to compatible objects
-      PyErr_NormalizeException( &ptype, &pvalue, &ptraceback_obj );
-      std::ostringstream oss; oss << message;
-      if ( ptype != nullptr ) { // we can start the traceback
-        oss << "\n\tError: "
-#ifdef PYTHON2
-            << PyString_AsString( PyObject_Str( pvalue ) ); // deprecated in python v3+
-#else
-            << PyUnicode_AsUTF8( PyObject_Str( pvalue ) );
-#endif
-        PyTracebackObject* ptraceback = (PyTracebackObject*)ptraceback_obj;
-        string tabul = "↪ ";
-        if ( ptraceback != nullptr ) {
-          while ( ptraceback->tb_next != nullptr ) {
-            PyFrameObject* pframe = ptraceback->tb_frame;
-            if ( pframe != nullptr ) {
-              int line = PyCode_Addr2Line( pframe->f_code, pframe->f_lasti );
-#ifdef PYTHON2
-              const char* filename = PyString_AsString( pframe->f_code->co_filename );
-              const char* funcname = PyString_AsString( pframe->f_code->co_name );
-#else
-              const char* filename = PyUnicode_AsUTF8( pframe->f_code->co_filename );
-              const char* funcname = PyUnicode_AsUTF8( pframe->f_code->co_name );
-#endif
-              oss << Form( "\n\t%s%s on %s (line %d)", tabul.c_str(), boldify( funcname ).c_str(), filename, line );
-            }
-            else
-              oss << Form( "\n\t%s issue in line %d", tabul.c_str(), ptraceback->tb_lineno );
-            tabul = string( "  " )+tabul;
-            ptraceback = ptraceback->tb_next;
-          }
-        }
-      }
-      Py_Finalize();
-      throw CG_FATAL( "PythonHandler:error" ) << oss.str();
-    }
-
-    std::string
-    PythonHandler::decode( PyObject* obj )
-    {
-      std::string out;
-#ifdef PYTHON2
-      out = PyString_AsString( obj ); // deprecated in python v3+
-#else
-      PyObject* pstr = PyUnicode_AsEncodedString( obj, "utf-8", "strict" ); // new
-      if ( !pstr )
-        throwPythonError( "Failed to decode a Python object!" );
-      out = PyBytes_AS_STRING( pstr );
-      Py_CLEAR( pstr );
-#endif
-      return out;
-    }
-
-    PyObject*
-    PythonHandler::encode( const char* str )
-    {
-      PyObject* obj = PyUnicode_FromString( str ); // new
-      if ( !obj )
-        throwPythonError( Form( "Failed to encode the following string:\n\t%s", str ) );
-      return obj;
-    }
-
-    PyObject*
-    PythonHandler::getElement( PyObject* obj, const char* key )
-    {
-      PyObject* pout = nullptr, *nink = encode( key );
-      if ( !nink )
-        return pout;
-      pout = PyDict_GetItem( obj, nink ); // borrowed
-      Py_CLEAR( nink );
-      if ( pout )
-        CG_DEBUG( "PythonHandler:getElement" )
-          << "retrieved " << pout->ob_type->tp_name << " element \"" << key << "\" "
-          << "from " << obj->ob_type->tp_name << " object\n\t"
-          << "new reference count: " << pout->ob_refcnt;
-      else
-        CG_DEBUG( "PythonHandler:getElement" )
-          << "did not retrieve a valid element \"" << key << "\"";
-      return pout;
-    }
-
-    void
-    PythonHandler::fillLimits( PyObject* obj, const char* key, Limits& lim )
-    {
-      PyObject* pobj = getElement( obj, key ); // borrowed
-      if ( !pobj )
-        return;
-      if ( !PyTuple_Check( pobj ) )
-        throw CG_FATAL( "PythonHandler:fillLimits" ) << "Invalid value retrieved for " << key << ".";
-      if ( PyTuple_Size( pobj ) < 1 )
-        throw CG_FATAL( "PythonHandler:fillLimits" ) << "Invalid number of values unpacked for " << key << "!";
-      double min = PyFloat_AsDouble( PyTuple_GetItem( pobj, 0 ) );
-      lim.min() = min;
-      if ( PyTuple_Size( pobj ) > 1 ) {
-        double max = PyFloat_AsDouble( PyTuple_GetItem( pobj, 1 ) );
-        if ( max != -1 )
-          lim.max() = max;
-      }
-    }
-
-    void
-    PythonHandler::fillParameter( PyObject* parent, const char* key, bool& out )
-    {
-      PyObject* pobj = getElement( parent, key ); // borrowed
-      if ( !pobj )
-        return;
-      if ( !PyBool_Check( pobj ) )
-        throwPythonError( Form( "Object \"%s\" has invalid type %s", key, pobj->ob_type->tp_name ) );
-      fillParameter( parent, key, (int&)out );
-    }
-
-    void
-    PythonHandler::fillParameter( PyObject* parent, const char* key, int& out )
-    {
-      PyObject* pobj = getElement( parent, key ); // borrowed
-      if ( !pobj )
-        return;
-#ifdef PYTHON2
-      if ( !PyInt_Check( pobj ) && !PyBool_Check( pobj ) )
-        throwPythonError( Form( "Object \"%s\" has invalid type %s", key, pobj->ob_type->tp_name ) );
-      out = PyInt_AsLong( pobj );
-#else
-      if ( !PyLong_Check( pobj ) && !PyBool_Check( pobj ) )
-        throwPythonError( Form( "Object \"%s\" has invalid type %s", key, pobj->ob_type->tp_name ) );
-      out = PyLong_AsLong( pobj );
-#endif
-    }
-
-    void
-    PythonHandler::fillParameter( PyObject* parent, const char* key, unsigned long& out )
-    {
-      PyObject* pobj = getElement( parent, key ); // borrowed
-      if ( !pobj )
-        return;
-      if ( !PyLong_Check( pobj )
-#ifdef PYTHON2
-        && !PyInt_Check( pobj )
-#endif
-      )
-        throwPythonError( Form( "Object \"%s\" has invalid type %s", key, pobj->ob_type->tp_name ) );
-      if ( PyLong_Check( pobj ) )
-        out = PyLong_AsUnsignedLong( pobj );
-#ifdef PYTHON2
-      else if ( PyInt_Check( pobj ) )
-        out = PyInt_AsUnsignedLongMask( pobj );
-#endif
-    }
-
-    void
-    PythonHandler::fillParameter( PyObject* parent, const char* key, unsigned int& out )
-    {
-      PyObject* pobj = getElement( parent, key ); // borrowed
-      if ( !pobj )
-        return;
-#ifdef PYTHON2
-      if ( !PyInt_Check( pobj ) )
-        throwPythonError( Form( "Object \"%s\" has invalid type %s", key, pobj->ob_type->tp_name ) );
-      out = PyInt_AsUnsignedLongMask( pobj );
-#else
-      if ( !PyLong_Check( pobj ) )
-        throwPythonError( Form( "Object \"%s\" has invalid type %s", key, pobj->ob_type->tp_name ) );
-      out = PyLong_AsUnsignedLong( pobj );
-#endif
-    }
-
-    void
-    PythonHandler::fillParameter( PyObject* parent, const char* key, double& out )
-    {
-      PyObject* pobj = getElement( parent, key ); // borrowed
-      if ( !pobj )
-        return;
-      if ( !PyFloat_Check( pobj ) )
-        throwPythonError( Form( "Object \"%s\" has invalid type %s", key, pobj->ob_type->tp_name ) );
-      out = PyFloat_AsDouble( pobj );
-    }
-
-    void
-    PythonHandler::fillParameter( PyObject* parent, const char* key, std::string& out )
-    {
-      PyObject* pobj = getElement( parent, key ); // borrowed
-      if ( !pobj )
-        return;
-      if ( !
-#ifdef PYTHON2
-        PyString_Check( pobj )
-#else
-        PyUnicode_Check( pobj )
-#endif
-      )
-        throwPythonError( Form( "Object \"%s\" has invalid type %s", key, pobj->ob_type->tp_name ) );
-      out = decode( pobj );
-    }
-
-    void
-    PythonHandler::fillParameter( PyObject* parent, const char* key, std::vector<double>& out )
-    {
-      out.clear();
-      PyObject* pobj = getElement( parent, key ); // borrowed
-      if ( !pobj )
-        return;
-      if ( !PyTuple_Check( pobj ) )
-        throwPythonError( Form( "Object \"%s\" has invalid type %s", key, pobj->ob_type->tp_name ) );
-      for ( Py_ssize_t i = 0; i < PyTuple_Size( pobj ); ++i ) {
-        PyObject* pit = PyTuple_GetItem( pobj, i ); // borrowed
-        if ( !PyFloat_Check( pit ) )
-          continue;
-        out.emplace_back( PyFloat_AsDouble( pit ) );
-      }
-    }
-
-    void
-    PythonHandler::fillParameter( PyObject* parent, const char* key, std::vector<std::string>& out )
-    {
-      out.clear();
-      PyObject* pobj = getElement( parent, key ); // borrowed
-      if ( !pobj )
-        return;
-      if ( !PyTuple_Check( pobj ) )
-        throwPythonError( Form( "Object \"%s\" has invalid type %s", key, pobj->ob_type->tp_name ) );
-      for ( Py_ssize_t i = 0; i < PyTuple_Size( pobj ); ++i ) {
-        PyObject* pit = PyTuple_GetItem( pobj, i ); // borrowed
-        out.emplace_back( decode( pit ) );
-      }
-    }
-
-    void
-    PythonHandler::fillParameter( PyObject* parent, const char* key, std::vector<int>& out )
-    {
-      out.clear();
-      PyObject* pobj = getElement( parent, key ); // borrowed
-      if ( !pobj )
-        return;
-      if ( !PyTuple_Check( pobj ) )
-        throwPythonError( Form( "Object \"%s\" has invalid type", key ) );
-      for ( Py_ssize_t i = 0; i < PyTuple_Size( pobj ); ++i ) {
-        PyObject* pit = PyTuple_GetItem( pobj, i );
-        if ( !isInteger( pit ) )
-          throwPythonError( Form( "Object %d has invalid type", i ) );
-        out.emplace_back( asInteger( pit ) );
-      }
-    }
-
-    bool
-    PythonHandler::isInteger( PyObject* obj )
-    {
-#ifdef PYTHON2
-      return PyInt_Check( obj );
-#else
-      return PyLong_Check( obj );
-#endif
-    }
-
-    int
-    PythonHandler::asInteger( PyObject* obj )
-    {
-#ifdef PYTHON2
-      return PyInt_AsLong( obj );
-#else
-      return PyLong_AsLong( obj );
-#endif
-    }
-=======
->>>>>>> b3f3319c
   }
 }
 
