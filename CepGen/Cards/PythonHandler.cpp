--- conflicted
+++ resolved
@@ -125,12 +125,8 @@
       const std::string proc_name = get<std::string>( pproc_name );
 
       //--- process mode
-<<<<<<< HEAD
-      params_.setProcess( cepgen::proc::ProcessesHandler::get().build( proc_name, proc_params ) );
-=======
       params_.kinematics.mode = (KinematicsMode)proc_params.get<int>( "mode", (int)KinematicsMode::invalid );
       params_.setProcess( proc::ProcessesFactory::get().build( proc_name, proc_params ) );
->>>>>>> bb9b9e82
 
       //--- process kinematics
       PyObject* pin_kinematics = element( process, "inKinematics" ); // borrowed
@@ -223,15 +219,10 @@
         params_.kinematics.setSqrtS( sqrt_s );
       //--- structure functions set for incoming beams
       PyObject* psf = element( kin, "structureFunctions" ); // borrowed
-<<<<<<< HEAD
       if ( psf ) {
-        params_.kinematics.incoming_beams.first.form_factors->setStructureFunctions( strfun::StructureFunctionsHandler::get().build( get<ParametersList>( psf ) ) );
-        params_.kinematics.incoming_beams.second.form_factors->setStructureFunctions( strfun::StructureFunctionsHandler::get().build( get<ParametersList>( psf ) ) );
-      }
-=======
-      if ( psf )
-        params_.kinematics.structure_functions = strfun::StructureFunctionsFactory::get().build( get<ParametersList>( psf ) );
->>>>>>> bb9b9e82
+        params_.kinematics.incoming_beams.first.form_factors->setStructureFunctions( strfun::StructureFunctionsFactory::get().build( get<ParametersList>( psf ) ) );
+        params_.kinematics.incoming_beams.second.form_factors->setStructureFunctions( strfun::StructureFunctionsFactory::get().build( get<ParametersList>( psf ) ) );
+      }
       //--- types of parton fluxes for kt-factorisation
       std::vector<int> kt_fluxes;
       fillParameter( kin, "ktFluxes", kt_fluxes );
