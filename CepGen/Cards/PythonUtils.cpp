--- conflicted
+++ resolved
@@ -33,11 +33,8 @@
         setenv( "PYTHONPATH", dir.c_str(), 1 );
       }
       s_filename = s_filename.substr( 0, s_filename.find_last_of( "." ) ); // remove the extension
-<<<<<<< HEAD
-=======
       utils::replace_all( s_filename, "../", ".." );
       utils::replace_all( s_filename, "/", "." );
->>>>>>> be92d17d
       CG_DEBUG( "PythonHandler" )
         << "Python path: " << s_filename;
       return s_filename;
