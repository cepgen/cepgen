--- conflicted
+++ resolved
@@ -30,17 +30,6 @@
         static bool isInteger( PyObject* obj );
         static int asInteger( PyObject* obj );
 
-<<<<<<< HEAD
-        void getLimits( PyObject* obj, const char* key, Limits& lim );
-        void getParameter( PyObject* parent, const char* key, bool& out );
-        void getParameter( PyObject* parent, const char* key, int& out );
-        void getParameter( PyObject* parent, const char* key, unsigned long& out );
-        void getParameter( PyObject* parent, const char* key, unsigned int& out );
-        void getParameter( PyObject* parent, const char* key, double& out );
-        void getParameter( PyObject* parent, const char* key, std::string& out );
-        void getParameter( PyObject* parent, const char* key, std::vector<std::string>& out );
-        void getParameter( PyObject* parent, const char* key, std::vector<int>& out );
-=======
         void fillLimits( PyObject* obj, const char* key, Limits& lim );
         void fillParameter( PyObject* parent, const char* key, bool& out );
         void fillParameter( PyObject* parent, const char* key, int& out );
@@ -48,9 +37,9 @@
         void fillParameter( PyObject* parent, const char* key, unsigned int& out );
         void fillParameter( PyObject* parent, const char* key, double& out );
         void fillParameter( PyObject* parent, const char* key, std::string& out );
+        void fillParameter( PyObject* parent, const char* key, std::vector<int>& out );
         void fillParameter( PyObject* parent, const char* key, std::vector<double>& out );
         void fillParameter( PyObject* parent, const char* key, std::vector<std::string>& out );
->>>>>>> 86fc30f2
 
         void parseIncomingKinematics( PyObject* );
         void parseOutgoingKinematics( PyObject* );
