--- conflicted
+++ resolved
@@ -141,19 +141,4 @@
   COMPONENT lib)
 
 #----- documentation
-<<<<<<< HEAD
-
-add_subdirectory(doc)
-=======
-find_package(Doxygen)
-if(DOXYGEN_FOUND)
-  set(DOXYGEN_IN ${CMAKE_SOURCE_DIR}/doc/Doxyfile.in)
-  set(DOXYGEN_OUT ${CMAKE_CURRENT_BINARY_DIR}/Doxyfile)
-  configure_file(${DOXYGEN_IN} ${DOXYGEN_OUT} @ONLY)
-  message(STATUS "Doxygen found")
-  add_custom_target(doc_doxygen
-    COMMAND ${DOXYGEN_EXECUTABLE} ${DOXYGEN_OUT}
-    WORKING_DIRECTORY ${CMAKE_CURRENT_BINARY_DIR}
-    COMMENT "Generating documentation with Doxygen" VERBATIM)
-endif()
->>>>>>> d483af60
+add_subdirectory(doc)