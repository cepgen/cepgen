cmake_minimum_required(VERSION 2.6 FATAL_ERROR)
project(CepGen)
set(PROJECT_VERSION 1)

#SET (CMAKE_CXX_COMPILER "/usr/bin/clang++")
if(CMAKE_CXX_COMPILER_VERSION VERSION_GREATER 4.7)
  set(CMAKE_CXX_FLAGS "${CMAKE_CXX_FLAGS} -Wall -Wno-long-long -pedantic-errors -std=c++11 -g")
else()
  message(FATAL_ERROR "gcc version >= 4.7 is required")
endif()
set(CMAKE_MODULE_PATH ${CMAKE_SOURCE_DIR} ${CMAKE_SOURCE_DIR}/cmake)
set(CEPGEN_SOURCE_DIR ${PROJECT_SOURCE_DIR}/CepGen)
set(CEPGEN_LIBRARIES CepGenCore CepGenEvent CepGenPhysics CepGenProcesses CepGenStructureFunctions CepGenExporter)

#----- define all individual modules to be built beforehand

set(CEPGEN_MODULES Processes Event Physics StructureFunctions Export)

#----- enable fortran (for Pythia/Herwig/...)

enable_language(Fortran OPTIONAL)
add_subdirectory(External)

#----- include external paths

include(UseEnvironment)

set(CEPGEN_EXTERNAL_REQS ${GSL_LIB} ${GSL_CBLAS_LIB} ${CEPGEN_LIBRARIES})

if(MUPARSER)
  message(STATUS "muParser found in ${MUPARSER}")
  list(APPEND CEPGEN_EXTERNAL_REQS ${MUPARSER})
endif()
if(LIBCONFIG)
  message(STATUS "libconfig++ found in ${LIBCONFIG}")
  list(APPEND CEPGEN_EXTERNAL_REQS ${LIBCONFIG})
endif()
if(LHAPDF)
  message(STATUS "LHAPDF found in ${LHAPDF}")
  add_definitions(-DLIBLHAPDF)
  list(APPEND CEPGEN_EXTERNAL_REQS ${LHAPDF})
endif()
<<<<<<< HEAD
if(EXISTS $ENV{has_schaefer})
  message(STATUS "Schaefer's F2 found!")
  list(APPEND CEPGEN_EXTERNAL_REQS SchaeferF2)
=======
if(HEPMC_LIB)
  message(STATUS "HepMC found in ${HEPMC_INCLUDE}")
  include_directories(${HEPMC_INCLUDE})
  list(APPEND CEPGEN_EXTERNAL_REQS ${HEPMC_LIB})
  add_definitions(-DLIBHEPMC)
>>>>>>> c6c36a9a
endif()

#----- build all the intermediate objects

include_directories(${PROJECT_SOURCE_DIR})
add_subdirectory(${CEPGEN_SOURCE_DIR})
foreach(_module ${CEPGEN_MODULES})
  include_directories(${CEPGEN_SOURCE_DIR}/${_module})
  add_subdirectory(${CEPGEN_SOURCE_DIR}/${_module})
endforeach()

#----- copy the input cards and other files

file(GLOB input_cards RELATIVE ${PROJECT_SOURCE_DIR} Cards/*)
foreach(_files ${input_cards})
  configure_file(${_files} ${_files} COPYONLY)
endforeach()
configure_file(${CEPGEN_SOURCE_DIR}/README README COPYONLY)

#----- installation rules

set(MODS "")
foreach(_module ${CEPGEN_MODULES})
  list(APPEND MODS CepGen/${module})
endforeach()
install(DIRECTORY ${MODS} DESTINATION include/CepGen FILES_MATCHING PATTERN "*.h")

#----- set the tests/utils directory

add_subdirectory(test)
<|MERGE_RESOLUTION|>--- conflicted
+++ resolved
@@ -40,17 +40,15 @@
   add_definitions(-DLIBLHAPDF)
   list(APPEND CEPGEN_EXTERNAL_REQS ${LHAPDF})
 endif()
-<<<<<<< HEAD
-if(EXISTS $ENV{has_schaefer})
-  message(STATUS "Schaefer's F2 found!")
-  list(APPEND CEPGEN_EXTERNAL_REQS SchaeferF2)
-=======
 if(HEPMC_LIB)
   message(STATUS "HepMC found in ${HEPMC_INCLUDE}")
   include_directories(${HEPMC_INCLUDE})
   list(APPEND CEPGEN_EXTERNAL_REQS ${HEPMC_LIB})
   add_definitions(-DLIBHEPMC)
->>>>>>> c6c36a9a
+endif()
+if(EXISTS $ENV{has_schaefer})
+  message(STATUS "Schaefer's F2 found!")
+  list(APPEND CEPGEN_EXTERNAL_REQS SchaeferF2)
 endif()
 
 #----- build all the intermediate objects
