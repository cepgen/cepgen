#include "CepGen/Processes/ProcessesHandler.h"

//=============================================================================
<<<<<<< HEAD
// START BY LISTING ALL FORTRAN FUNCTIONS                                    //
// usage:                                                                    //
//  DECLARE_FORTRAN_FUNCTION( function_name )                                //
// with the Fortran function name written in lowercase                       //
// (no trailing '_' necessary)                                               //
=======
// START BY LISTING ALL FORTRAN FUNCTIONS
// usage:
//  DECLARE_FORTRAN_FUNCTION( function_name )
// with the Fortran function name written in lowercase
// (no trailing '_' necessary)
>>>>>>> 302fb0ea
//=============================================================================

DECLARE_FORTRAN_FUNCTION( nucl_to_ff )

//=============================================================================
<<<<<<< HEAD
// START THE MAPPING name -> Fortran matrix element evaluation function      //
// usage:                                                                    //
//  REGISTER_FORTRAN_PROCESS( name, function_name, "description )            //
=======
// START THE MAPPING name -> Fortran matrix element evaluation function
// usage:
//  REGISTER_FORTRAN_PROCESS( name, function_name, "description )
>>>>>>> 302fb0ea
//=============================================================================

REGISTER_FORTRAN_PROCESS( patoff, nucl_to_ff, "pA ↝ (g/ɣ)ɣ → f⁺f¯" )
REGISTER_FORTRAN_PROCESS( aptoff, nucl_to_ff, "Ap ↝ ɣ(g/ɣ) → f⁺f¯" )
REGISTER_FORTRAN_PROCESS( aatoff, nucl_to_ff, "AA ↝ ɣɣ → f⁺f¯" )
<|MERGE_RESOLUTION|>--- conflicted
+++ resolved
@@ -1,33 +1,19 @@
 #include "CepGen/Processes/ProcessesHandler.h"
 
 //=============================================================================
-<<<<<<< HEAD
-// START BY LISTING ALL FORTRAN FUNCTIONS                                    //
-// usage:                                                                    //
-//  DECLARE_FORTRAN_FUNCTION( function_name )                                //
-// with the Fortran function name written in lowercase                       //
-// (no trailing '_' necessary)                                               //
-=======
 // START BY LISTING ALL FORTRAN FUNCTIONS
 // usage:
 //  DECLARE_FORTRAN_FUNCTION( function_name )
 // with the Fortran function name written in lowercase
 // (no trailing '_' necessary)
->>>>>>> 302fb0ea
 //=============================================================================
 
 DECLARE_FORTRAN_FUNCTION( nucl_to_ff )
 
 //=============================================================================
-<<<<<<< HEAD
-// START THE MAPPING name -> Fortran matrix element evaluation function      //
-// usage:                                                                    //
-//  REGISTER_FORTRAN_PROCESS( name, function_name, "description )            //
-=======
 // START THE MAPPING name -> Fortran matrix element evaluation function
 // usage:
 //  REGISTER_FORTRAN_PROCESS( name, function_name, "description )
->>>>>>> 302fb0ea
 //=============================================================================
 
 REGISTER_FORTRAN_PROCESS( patoff, nucl_to_ff, "pA ↝ (g/ɣ)ɣ → f⁺f¯" )
