--- conflicted
+++ resolved
@@ -37,7 +37,6 @@
       COMPONENT libmatheval)
 endif()
 
-<<<<<<< HEAD
 #--- searching for ATMSP
 find_path(ATMSP_INCLUDE NAMES atmsp.h HINTS $ENV{ATMSP_DIR} PATH_SUFFIXES include)
 if(ATMSP_INCLUDE)
@@ -45,7 +44,8 @@
       SOURCES src/FunctionalATMSP.cpp
       INCLUDES ${ATMSP_INCLUDE}
       COMPONENT atmsp)
-=======
+endif()
+
 #--- searching for fparser
 find_path(FunctionParser_INCLUDE NAMES fparser.hh HINTS $ENV{FunctionParser_DIR} PATH_SUFFIXES include)
 find_path(FunctionParser_SOURCES NAMES fparser.cc HINTS $ENV{FunctionParser_DIR} PATH_SUFFIXES include)
@@ -55,5 +55,4 @@
       SOURCES src/FunctionalFunctionParser.cpp ${fparser_SRC}
       INCLUDES ${FunctionParser_INCLUDE}
       COMPONENT fparser)
->>>>>>> d4b1e599
 endif()