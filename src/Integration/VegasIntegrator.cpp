/*
 *  CepGen: a central exclusive processes event generator
 *  Copyright (C) 2013-2025  Laurent Forthomme
 *
 *  This program is free software: you can redistribute it and/or modify
 *  it under the terms of the GNU General Public License as published by
 *  the Free Software Foundation, either version 3 of the License, or
 *  any later version.
 *
 *  This program is distributed in the hope that it will be useful,
 *  but WITHOUT ANY WARRANTY; without even the implied warranty of
 *  MERCHANTABILITY or FITNESS FOR A PARTICULAR PURPOSE.  See the
 *  GNU General Public License for more details.
 *
 *  You should have received a copy of the GNU General Public License
 *  along with this program.  If not, see <http://www.gnu.org/licenses/>.
 */

#include <gsl/gsl_monte_vegas.h>

#include <cmath>

#include "CepGen/Core/Exception.h"
#include "CepGen/Integration/GSLIntegrator.h"
#include "CepGen/Integration/Integrand.h"
#include "CepGen/Modules/IntegratorFactory.h"
#include "CepGen/Utils/ProcessVariablesAnalyser.h"
#include "CepGen/Utils/RandomGenerator.h"
#include "CepGen/Utils/String.h"

using namespace cepgen;
using namespace std::string_literals;

/// Vegas integration algorithm developed by P. Lepage, as documented in \cite Lepage:1977sw
class VegasIntegrator final : public GSLIntegrator {
public:
  explicit VegasIntegrator(const ParametersList& params)
      : GSLIntegrator(params),
        num_function_calls_(steer<int>("numFunctionCalls")),
        chi_square_cut_(steer<double>("chiSqCut")),
        treat_(steer<bool>("treat")) {}

  static ParametersDescription description() {
    auto desc = GSLIntegrator::description();
    desc.setDescription("Vegas stratified sampling integrator");
<<<<<<< HEAD
    desc.add("numFunctionCalls", 100'000);
    desc.add("chiSqCut", 1.5);
    desc.add("treat", true).setDescription("Phase space treatment");
    desc.add("iterations", 10);
    desc.add("alpha", 1.25);
    desc.addAs<int, Mode>("mode", Mode::stratified);
    desc.add("loggingOutput", "cerr"s);
    desc.add("verbosity", -1);
=======
    desc.add("numFunctionCalls", 100'000).setDescription("number of function calls per phase space point evaluation");
    desc.add("chiSqCut", 1.5).setDescription("maximum (normalised) chi^2 to reach before stopping iterations");
    desc.add("treat", true).setDescription("phase space treatment");
    desc.add("iterations", 10).setDescription("number of iterations to perform for each call to the routine");
    desc.add("alpha", 1.25).setDescription("stiffness of the rebinning algorithm");
    desc.addAs<int, Mode>("mode", Mode::stratified)
        .setDescription(
            "determines whether to use importance sampling or stratified sampling, or whether to pick on its own");
    desc.add("loggingOutput", "cerr"s).setDescription("output stream for logging (cerr, cout, or file name)");
    desc.add("verbosity", -1)
        .allow(-1, "turn off all output")
        .allow(0, "print summary information about the weighted average and final result")
        .allow(1, "also display the grid coordinates")
        .allow(2, "print information from the rebinning procedure for each iteration")
        .setDescription("level of information printed by VEGAS");
>>>>>>> 67b9e579
    return desc;
  }

  Value run(Integrand& integrand, const std::vector<Limits>& range) override {
    prepare(integrand, range);
    // start by preparing the grid/state
    vegas_state_.reset(gsl_monte_vegas_alloc(gsl_function_->dim));
    gsl_monte_vegas_params_get(vegas_state_.get(), &vegas_params_);
    vegas_params_.iterations = steer<int>("iterations");
    vegas_params_.alpha = steer<double>("alpha");
    vegas_params_.verbose = verbosity_;
    vegas_params_.mode = steer<int>("mode");
    // output logging
    if (const auto& log = steer<std::string>("loggingOutput");
        log == "cerr"s)  // redirect all debugging information to the error stream
      vegas_params_.ostream = stderr;
    else if (log == "cout"s)  // redirect all debugging information to the standard stream
      vegas_params_.ostream = stdout;
    else
      vegas_params_.ostream = fopen(log.c_str(), "w");
    gsl_monte_vegas_params_set(vegas_state_.get(), &vegas_params_);

    CG_DEBUG("Integrator:build") << "Vegas parameters:\n\t"
                                 << "Number of iterations in Vegas: " << vegas_params_.iterations << ",\n\t"
                                 << "α-value: " << vegas_params_.alpha << ",\n\t"
                                 << "Verbosity: " << vegas_params_.verbose << ",\n\t"
                                 << "Grid interpolation mode: "
                                 << static_cast<VegasIntegrator::Mode>(vegas_params_.mode) << ".";
    if (!vegas_state_)
      throw CG_FATAL("Integrator:integrate") << "Vegas state not initialised!";

    // launch integration
    warmup(25'000);  // warmup (prepare the grid)

    // integration phase
    unsigned short chi_square = 0;
    double result, absolute_error;
    do {
      if (const auto res = gsl_monte_vegas_integrate(gsl_function_.get(),
<<<<<<< HEAD
                                                     &x_low_[0],
                                                     &x_high_[0],
=======
                                                     x_low_.data(),
                                                     x_high_.data(),
>>>>>>> 67b9e579
                                                     gsl_function_->dim,
                                                     0.2 * num_function_calls_,
                                                     random_generator_->engine<gsl_rng>(),
                                                     vegas_state_.get(),
                                                     &result,
                                                     &absolute_error);
          res != GSL_SUCCESS)
        throw CG_FATAL("Integrator:integrate")
            << "Error at iteration #" << chi_square << " while performing the integration!\n\t"
            << "GSL error: " << gsl_strerror(res) << ".";
      CG_LOG << "\t>> at call " << (++chi_square) << ": "
             << utils::format(
                    "average = %10.6f   "
                    "sigma = %10.6f   chi2 = %4.3f.",
                    result,
                    absolute_error,
                    gsl_monte_vegas_chisq(vegas_state_.get()));
    } while (std::fabs(gsl_monte_vegas_chisq(vegas_state_.get()) - 1.) > chi_square_cut_ - 1.);
    CG_DEBUG("Integrator:integrate") << "Vegas grid information:\n\t"
                                     << "ran for " << vegas_state_->dim << " dimensions, "
                                     << "and generated " << vegas_state_->bins_max << " bins.\n\t"
                                     << "Integration volume: " << vegas_state_->vol << ".";

    return Value{result, absolute_error};
  }

  enum class Mode { importance = 1, importanceOnly = 0, stratified = -1 };
  friend std::ostream& operator<<(std::ostream& os, const Mode& mode) {
    switch (mode) {
      case Mode::importance:
        return os << "importance";
      case Mode::importanceOnly:
        return os << "importance-only";
      case Mode::stratified:
        return os << "stratified";
    }
    return os;
  }

private:
  void warmup(size_t num_calls) {
    if (!vegas_state_)
      throw CG_FATAL("Integrator:warmup") << "Vegas state not initialised!";
    // perform a first integration to warm up the grid
    double result = 0., absolute_error = 0.;
    if (const auto res = gsl_monte_vegas_integrate(gsl_function_.get(),
<<<<<<< HEAD
                                                   &x_low_[0],
                                                   &x_high_[0],
=======
                                                   x_low_.data(),
                                                   x_high_.data(),
>>>>>>> 67b9e579
                                                   gsl_function_->dim,
                                                   num_calls,
                                                   random_generator_->engine<gsl_rng>(),
                                                   vegas_state_.get(),
                                                   &result,
                                                   &absolute_error);

        res != GSL_SUCCESS)
      throw CG_ERROR("VegasIntegrator:warmup") << "Failed to warm-up the Vegas grid.\n\t"
                                               << "GSL error: " << gsl_strerror(res) << ".";
    CG_INFO("VegasIntegrator:warmup") << "Finished the Vegas warm-up.";
  }

  double COORD(size_t i, size_t j) const { return vegas_state_->xi[i * vegas_state_->dim + j]; }

  double eval(Integrand& integrand, const std::vector<double>& coordinates) const override {
    if (!treat_)  // by default, no grid treatment
      return integrand.eval(coordinates);
    // treatment of the integration grid
    if (r_boxes_ == 0) {
      r_boxes_ = static_cast<size_t>(std::pow(vegas_state_->bins, integrand.size()));
      treated_coordinates_.resize(integrand.size());
    }
    double weight = r_boxes_;
    for (size_t j = 0; j < integrand.size(); ++j) {
      // find surrounding coordinates and interpolate
      const double z = coordinates.at(j) * vegas_state_->bins;
      const auto id = static_cast<size_t>(z);  // coordinate of point before
      const double rel_pos = z - id;           // position between coordinates (norm.)
      const double bin_width = id == 0 ? COORD(1, j) : COORD(id + 1, j) - COORD(id, j);
      // build new coordinate from linear interpolation
      treated_coordinates_[j] = COORD(id + 1, j) - bin_width * (1. - rel_pos);
      weight *= bin_width;
    }
    return weight * integrand.eval(treated_coordinates_);
  }

  const int num_function_calls_;
  const double chi_square_cut_;
  const bool treat_;  ///< Is the integrand to be smoothed for events generation?
  gsl_monte_vegas_params vegas_params_;

  /// Trivial deleter for the Vegas integrator state
  struct gsl_monte_vegas_deleter {
    inline void operator()(gsl_monte_vegas_state* state) const { gsl_monte_vegas_free(state); }
  };

  /// A Vegas integrator state for integration (optional) and/or "treated" event generation
<<<<<<< HEAD
  std::unique_ptr<gsl_monte_vegas_state, gsl_monte_vegas_deleter> vegas_state_;
=======
  std::unique_ptr<gsl_monte_vegas_state, gsl_monte_vegas_deleter> vegas_state_{nullptr};
>>>>>>> 67b9e579
  mutable unsigned long long r_boxes_{0ull};
  mutable std::vector<double> treated_coordinates_;
};
REGISTER_INTEGRATOR("Vegas", VegasIntegrator);<|MERGE_RESOLUTION|>--- conflicted
+++ resolved
@@ -43,16 +43,6 @@
   static ParametersDescription description() {
     auto desc = GSLIntegrator::description();
     desc.setDescription("Vegas stratified sampling integrator");
-<<<<<<< HEAD
-    desc.add("numFunctionCalls", 100'000);
-    desc.add("chiSqCut", 1.5);
-    desc.add("treat", true).setDescription("Phase space treatment");
-    desc.add("iterations", 10);
-    desc.add("alpha", 1.25);
-    desc.addAs<int, Mode>("mode", Mode::stratified);
-    desc.add("loggingOutput", "cerr"s);
-    desc.add("verbosity", -1);
-=======
     desc.add("numFunctionCalls", 100'000).setDescription("number of function calls per phase space point evaluation");
     desc.add("chiSqCut", 1.5).setDescription("maximum (normalised) chi^2 to reach before stopping iterations");
     desc.add("treat", true).setDescription("phase space treatment");
@@ -68,7 +58,6 @@
         .allow(1, "also display the grid coordinates")
         .allow(2, "print information from the rebinning procedure for each iteration")
         .setDescription("level of information printed by VEGAS");
->>>>>>> 67b9e579
     return desc;
   }
 
@@ -108,13 +97,8 @@
     double result, absolute_error;
     do {
       if (const auto res = gsl_monte_vegas_integrate(gsl_function_.get(),
-<<<<<<< HEAD
-                                                     &x_low_[0],
-                                                     &x_high_[0],
-=======
                                                      x_low_.data(),
                                                      x_high_.data(),
->>>>>>> 67b9e579
                                                      gsl_function_->dim,
                                                      0.2 * num_function_calls_,
                                                      random_generator_->engine<gsl_rng>(),
@@ -161,13 +145,8 @@
     // perform a first integration to warm up the grid
     double result = 0., absolute_error = 0.;
     if (const auto res = gsl_monte_vegas_integrate(gsl_function_.get(),
-<<<<<<< HEAD
-                                                   &x_low_[0],
-                                                   &x_high_[0],
-=======
                                                    x_low_.data(),
                                                    x_high_.data(),
->>>>>>> 67b9e579
                                                    gsl_function_->dim,
                                                    num_calls,
                                                    random_generator_->engine<gsl_rng>(),
@@ -216,11 +195,7 @@
   };
 
   /// A Vegas integrator state for integration (optional) and/or "treated" event generation
-<<<<<<< HEAD
-  std::unique_ptr<gsl_monte_vegas_state, gsl_monte_vegas_deleter> vegas_state_;
-=======
   std::unique_ptr<gsl_monte_vegas_state, gsl_monte_vegas_deleter> vegas_state_{nullptr};
->>>>>>> 67b9e579
   mutable unsigned long long r_boxes_{0ull};
   mutable std::vector<double> treated_coordinates_;
 };
