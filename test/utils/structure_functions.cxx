#include "CepGen/Event/Particle.h"
#include "CepGen/StructureFunctions/StructureFunctionsBuilder.h"
#include "test/Canvas.h"

#include "TGraph.h"
#include "TMultiGraph.h"

#include "CepGen/StructureFunctions/Schaefer.h"
#include "CepGen/StructureFunctions/GenericLHAPDF.h"

#include <iostream>

using namespace std;

int
main( int argc, char* argv[] )
{
  const float min_xbj = 1.e-5, max_xbj = 0.99, q2 = ( argc>1 ) ? atof( argv[1] ) : 2.5;
  const char* q2_str = ( argc>2 ) ? argv[2] : std::to_string( q2 ).c_str();
  const unsigned int npoints = 5000;

  TGraph g_sy_f2, g_fb_f2, g_su_f2, g_bdh_f2, g_cteq_f2, g_mrst_f2, g_cb_f2;
<<<<<<< HEAD
  TGraph g_allm97_f2, g_allm_hht_f2, g_allm_hht_ft_f2, g_gd11p_f2;
=======
  TGraph g_allm97_f2, g_allm_hht_f2, g_allm_hht_ft_f2;
>>>>>>> 37c14f70
  TGraph g_lux_f2;
  TGraph g_luxlike_f2;

  const bool use_logarithmic_x = ( argc>3 ) ? atoi( argv[3] ) : false;

  /*CepGen::SF::GenericLHAPDF cteq( "cteq6l1" );
  CepGen::SF::GenericLHAPDF mrst( "MRST2004qed_proton" );
  CepGen::SF::GenericLHAPDF lux( "LUXqed17_plus_PDF4LHC15_nnlo_100" );*/
<<<<<<< HEAD
  CepGen::SF::SuriYennie sy;
  CepGen::SF::SzczurekUleshchenko su;
  CepGen::SF::ChristyBosted cb;
  CepGen::SF::ALLM allm97( CepGen::SF::ALLM::Parameterisation::allm97() ), gd11p( CepGen::SF::ALLM::Parameterisation::gd11p() );
  CepGen::SF::FioreBrasse fb;
  CepGen::SF::BlockDurandHa bdh;
  CepGen::SF::Schaefer luxlike;
=======
>>>>>>> 37c14f70

  for ( unsigned int i=0; i<npoints; i++ ) {
    float xbj;
    if ( use_logarithmic_x ) {
      const float min_lxbj = log10( min_xbj ), max_lxbj = log10( max_xbj );
      xbj = pow( 10, min_lxbj + i*( max_lxbj-min_lxbj )/( npoints-1 ) );
    }
    else xbj = min_xbj + i*( max_xbj-min_xbj )/( npoints-1 );

    auto sf_sy = CepGen::StructureFunctionsBuilder::get( CepGen::StructureFunctions::SuriYennie, q2, xbj ),
         sf_fb = CepGen::StructureFunctionsBuilder::get( CepGen::StructureFunctions::FioreBrasse, q2, xbj ),
         sf_su = CepGen::StructureFunctionsBuilder::get( CepGen::StructureFunctions::SzczurekUleshchenko, q2, xbj ),
         sf_allm97 = CepGen::StructureFunctionsBuilder::get( CepGen::StructureFunctions::ALLM97, q2, xbj ),
         //sf_allm_hht = CepGen::SF::ALLM( q2, xbj, CepGen::SF::ALLMParameterisation::hht_allm() ),
         //sf_allm_hht_ft = CepGen::SF::ALLM( q2, xbj, CepGen::SF::ALLMParameterisation::hht_allm_ft() ),
<<<<<<< HEAD
         sf_gd11p = gd11p( q2, xbj ),
         sf_bdh = bdh( q2, xbj ),
         sf_luxlike = luxlike( q2, xbj ),
=======
         //sf_bdh = bdh( q2, xbj ),
         sf_luxlike = CepGen::StructureFunctionsBuilder::get( CepGen::StructureFunctions::Schaefer, q2, xbj ),
>>>>>>> 37c14f70
         //sf_cteq = cteq( q2, xbj ),
         //sf_mrst = mrst( q2, xbj ),
         //sf_lux = lux( q2, xbj ),
         sf_cb = CepGen::StructureFunctionsBuilder::get( CepGen::StructureFunctions::ChristyBosted, q2, xbj );

    g_sy_f2.SetPoint( i, xbj, sf_sy.F2 );
    g_fb_f2.SetPoint( i, xbj, sf_fb.F2 );
    g_su_f2.SetPoint( i, xbj, sf_su.F2 );
    g_bdh_f2.SetPoint( i, xbj, sf_bdh.F2 );
    //g_cteq_f2.SetPoint( i, xbj, sf_cteq.F2 );
    //g_mrst_f2.SetPoint( i, xbj, sf_mrst.F2 );
    //g_lux_f2.SetPoint( i, xbj, sf_lux.F2 );
<<<<<<< HEAD
    g_gd11p_f2.SetPoint( i, xbj, sf_gd11p.F2 );
=======
>>>>>>> 37c14f70
    g_luxlike_f2.SetPoint( i, xbj, sf_luxlike.F2 );
    g_cb_f2.SetPoint( i, xbj, sf_cb.F2 );

    g_allm97_f2.SetPoint( i, xbj, sf_allm97.F2 );
    //g_allm_hht_f2.SetPoint( i, xbj, sf_allm_hht.F2 );
    //g_allm_hht_ft_f2.SetPoint( i, xbj, sf_allm_hht_ft.F2 );
  }

  CepGen::Canvas c( "test", Form( "CepGen proton structure functions, Q^{2} = %s GeV^{2}", q2_str ) );
  c.SetLegendX1( 0.4 );

  TMultiGraph mg;

  /*g_sy_f2.SetLineStyle( 2 );
  g_sy_f2.SetLineWidth( 3 );
  mg.Add( &g_sy_f2, "l" );
  c.AddLegendEntry( &g_sy_f2, "Suri-Yennie", "l" );*/

  //g_fb_f2.SetLineStyle( 2 );
  g_fb_f2.SetLineColor( kRed+1 );
  g_fb_f2.SetLineWidth( 3 );
  mg.Add( &g_fb_f2, "l" );
  c.AddLegendEntry( &g_fb_f2, "Fiore-Brasse", "l" );

  //g_su_f2.SetLineStyle( 2 );
  /*g_su_f2.SetLineColor( kGreen+2 );
  g_su_f2.SetLineWidth( 3 );
  mg.Add( &g_su_f2, "l" );
  c.AddLegendEntry( &g_su_f2, "Szczurek-Uleshchenko", "l" );

  g_allm97_f2.SetLineColor( kBlue+1 );
  g_allm97_f2.SetLineWidth( 3 );
  mg.Add( &g_allm97_f2, "l" );
  c.AddLegendEntry( &g_allm97_f2, "Abramowicz et al. 97", "l" );

<<<<<<< HEAD
  g_gd11p_f2.SetLineColor( kBlue+1 );
  g_gd11p_f2.SetLineWidth( 3 );
  g_gd11p_f2.SetLineStyle( 2 );
  mg.Add( &g_gd11p_f2, "l" );
  c.AddLegendEntry( &g_gd11p_f2, "GD11p", "l" );

  /*g_allm_hht_f2.SetLineColor( kBlue+1 );
=======
  g_allm_hht_f2.SetLineColor( kBlue+1 );
>>>>>>> 37c14f70
  g_allm_hht_f2.SetLineWidth( 3 );
  g_allm_hht_f2.SetLineStyle( 2 );
  mg.Add( &g_allm_hht_f2, "l" );
  c.AddLegendEntry( &g_allm_hht_f2, "Abramowicz et al. HHT", "l" );

  g_allm_hht_ft_f2.SetLineColor( kBlue+1 );
  g_allm_hht_ft_f2.SetLineWidth( 3 );
  g_allm_hht_ft_f2.SetLineStyle( 3 );
  mg.Add( &g_allm_hht_ft_f2, "l" );
  c.AddLegendEntry( &g_allm_hht_ft_f2, "Abramowicz et al. HHT-FT", "l" );*/

  /*g_cb_f2.SetLineColor( kMagenta );
  g_cb_f2.SetLineWidth( 3 );
  mg.Add( &g_cb_f2, "l" );
  c.AddLegendEntry( &g_cb_f2, "Christy-Bosted", "l" );*/

  /*g_bdh_f2.SetLineColor( kOrange );
  g_bdh_f2.SetLineWidth( 3 );
  mg.Add( &g_bdh_f2, "l" );
  c.AddLegendEntry( &g_bdh_f2, "Block-Durand-Ha", "l" );

  g_cteq_f2.SetLineColor( kMagenta );
  g_cteq_f2.SetLineWidth( 3 );
  mg.Add( &g_cteq_f2, "l" );
  c.AddLegendEntry( &g_cteq_f2, "CTEQ6", "l" );

  g_mrst_f2.SetLineColor( kMagenta+1 );
  g_mrst_f2.SetLineWidth( 3 );
  mg.Add( &g_mrst_f2, "l" );
  c.AddLegendEntry( &g_mrst_f2, "MRST2004 (QED/proton)", "l" );*/

  /*g_lux_f2.SetLineColor( kOrange );
  g_lux_f2.SetLineWidth( 3 );
  mg.Add( &g_lux_f2, "l" );
  c.AddLegendEntry( &g_lux_f2, "LUXqed", "l" );*/

  g_luxlike_f2.SetLineColor( kOrange+2 );
  g_luxlike_f2.SetLineWidth( 3 );
  mg.Add( &g_luxlike_f2, "l" );
  c.AddLegendEntry( &g_luxlike_f2, "Sch#ddot{a}fer et al.", "l" );

  mg.Draw( "alpr" );
  mg.SetTitle( "x_{Bj}\\Proton form factor F_{2}" );

  c.Prettify( mg.GetHistogram() );
  //mg.GetYaxis()->SetRangeUser( 1.e-10, 10. );
  mg.GetYaxis()->SetRangeUser( 0., 0.8 );
  mg.GetXaxis()->SetLimits( min_xbj, max_xbj );
  if ( use_logarithmic_x ) c.SetLogx();
  //c.SetLogy();

  c.Save( "pdf" );

  return 0;
}<|MERGE_RESOLUTION|>--- conflicted
+++ resolved
@@ -4,9 +4,6 @@
 
 #include "TGraph.h"
 #include "TMultiGraph.h"
-
-#include "CepGen/StructureFunctions/Schaefer.h"
-#include "CepGen/StructureFunctions/GenericLHAPDF.h"
 
 #include <iostream>
 
@@ -20,11 +17,7 @@
   const unsigned int npoints = 5000;
 
   TGraph g_sy_f2, g_fb_f2, g_su_f2, g_bdh_f2, g_cteq_f2, g_mrst_f2, g_cb_f2;
-<<<<<<< HEAD
   TGraph g_allm97_f2, g_allm_hht_f2, g_allm_hht_ft_f2, g_gd11p_f2;
-=======
-  TGraph g_allm97_f2, g_allm_hht_f2, g_allm_hht_ft_f2;
->>>>>>> 37c14f70
   TGraph g_lux_f2;
   TGraph g_luxlike_f2;
 
@@ -33,16 +26,6 @@
   /*CepGen::SF::GenericLHAPDF cteq( "cteq6l1" );
   CepGen::SF::GenericLHAPDF mrst( "MRST2004qed_proton" );
   CepGen::SF::GenericLHAPDF lux( "LUXqed17_plus_PDF4LHC15_nnlo_100" );*/
-<<<<<<< HEAD
-  CepGen::SF::SuriYennie sy;
-  CepGen::SF::SzczurekUleshchenko su;
-  CepGen::SF::ChristyBosted cb;
-  CepGen::SF::ALLM allm97( CepGen::SF::ALLM::Parameterisation::allm97() ), gd11p( CepGen::SF::ALLM::Parameterisation::gd11p() );
-  CepGen::SF::FioreBrasse fb;
-  CepGen::SF::BlockDurandHa bdh;
-  CepGen::SF::Schaefer luxlike;
-=======
->>>>>>> 37c14f70
 
   for ( unsigned int i=0; i<npoints; i++ ) {
     float xbj;
@@ -58,30 +41,18 @@
          sf_allm97 = CepGen::StructureFunctionsBuilder::get( CepGen::StructureFunctions::ALLM97, q2, xbj ),
          //sf_allm_hht = CepGen::SF::ALLM( q2, xbj, CepGen::SF::ALLMParameterisation::hht_allm() ),
          //sf_allm_hht_ft = CepGen::SF::ALLM( q2, xbj, CepGen::SF::ALLMParameterisation::hht_allm_ft() ),
-<<<<<<< HEAD
-         sf_gd11p = gd11p( q2, xbj ),
-         sf_bdh = bdh( q2, xbj ),
-         sf_luxlike = luxlike( q2, xbj ),
-=======
-         //sf_bdh = bdh( q2, xbj ),
+         sf_gd11p = CepGen::StructureFunctionsBuilder::get( CepGen::StructureFunctions::GD11p, q2, xbj ),
          sf_luxlike = CepGen::StructureFunctionsBuilder::get( CepGen::StructureFunctions::Schaefer, q2, xbj ),
->>>>>>> 37c14f70
-         //sf_cteq = cteq( q2, xbj ),
-         //sf_mrst = mrst( q2, xbj ),
-         //sf_lux = lux( q2, xbj ),
          sf_cb = CepGen::StructureFunctionsBuilder::get( CepGen::StructureFunctions::ChristyBosted, q2, xbj );
 
     g_sy_f2.SetPoint( i, xbj, sf_sy.F2 );
     g_fb_f2.SetPoint( i, xbj, sf_fb.F2 );
     g_su_f2.SetPoint( i, xbj, sf_su.F2 );
-    g_bdh_f2.SetPoint( i, xbj, sf_bdh.F2 );
+    //g_bdh_f2.SetPoint( i, xbj, sf_bdh.F2 );
     //g_cteq_f2.SetPoint( i, xbj, sf_cteq.F2 );
     //g_mrst_f2.SetPoint( i, xbj, sf_mrst.F2 );
     //g_lux_f2.SetPoint( i, xbj, sf_lux.F2 );
-<<<<<<< HEAD
     g_gd11p_f2.SetPoint( i, xbj, sf_gd11p.F2 );
-=======
->>>>>>> 37c14f70
     g_luxlike_f2.SetPoint( i, xbj, sf_luxlike.F2 );
     g_cb_f2.SetPoint( i, xbj, sf_cb.F2 );
 
@@ -110,14 +81,13 @@
   /*g_su_f2.SetLineColor( kGreen+2 );
   g_su_f2.SetLineWidth( 3 );
   mg.Add( &g_su_f2, "l" );
-  c.AddLegendEntry( &g_su_f2, "Szczurek-Uleshchenko", "l" );
+  c.AddLegendEntry( &g_su_f2, "Szczurek-Uleshchenko", "l" );*/
 
   g_allm97_f2.SetLineColor( kBlue+1 );
   g_allm97_f2.SetLineWidth( 3 );
   mg.Add( &g_allm97_f2, "l" );
   c.AddLegendEntry( &g_allm97_f2, "Abramowicz et al. 97", "l" );
 
-<<<<<<< HEAD
   g_gd11p_f2.SetLineColor( kBlue+1 );
   g_gd11p_f2.SetLineWidth( 3 );
   g_gd11p_f2.SetLineStyle( 2 );
@@ -125,9 +95,6 @@
   c.AddLegendEntry( &g_gd11p_f2, "GD11p", "l" );
 
   /*g_allm_hht_f2.SetLineColor( kBlue+1 );
-=======
-  g_allm_hht_f2.SetLineColor( kBlue+1 );
->>>>>>> 37c14f70
   g_allm_hht_f2.SetLineWidth( 3 );
   g_allm_hht_f2.SetLineStyle( 2 );
   mg.Add( &g_allm_hht_f2, "l" );
