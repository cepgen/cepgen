--- conflicted
+++ resolved
@@ -11,21 +11,9 @@
     throw CG_FATAL( "main" ) << "Usage: " << argv[0] << " input-card";
 
   cepgen::Generator gen;
-<<<<<<< HEAD
-  auto& params = gen.parameters();
-  params.setProcess( cepgen::proc::ProcessesHandler::get().build( "lpair", cepgen::ParametersList()
-    .set<int>( "mode", (int)cepgen::KinematicsMode::ElasticElastic )
-  ) );
-  params.kinematics.cuts.central.pt_single = 5.;
-  params.kinematics.cuts.central.eta_single = { -2.5, 2.5 };
-  params.kinematics.cuts.remnants.mass_single = { 1.07, 320. };
-
-  CG_INFO( "main" ) << &params;
-=======
   gen.setParameters( cepgen::card::Handler::parse( argv[1] ) );
   CG_INFO( "main" ) << gen.parametersPtr();
 
->>>>>>> 256ead31
   cepgen::utils::Logger::get().level = cepgen::utils::Logger::Level::debugInsideLoop;
 
   vector<double> x( 12, 0.3 );
