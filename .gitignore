--- conflicted
+++ resolved
@@ -3,8 +3,4 @@
 *.png
 *~
 *.swp
-<<<<<<< HEAD
 *.pdf
-=======
-*.pdf
->>>>>>> 70da664d
