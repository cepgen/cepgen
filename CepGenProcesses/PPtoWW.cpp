--- conflicted
+++ resolved
@@ -49,35 +49,20 @@
 
       static constexpr double prefactor_ = constants::G_EM_SQ * constants::G_EM_SQ;
 
-<<<<<<< HEAD
-        const double mW_, mW2_;
-        const int method_;
-        const ParametersList eft_ext_;
-=======
       const double mW_, mW2_;
       const int method_;
->>>>>>> 31ba7759
+      const ParametersList eft_ext_;
 
       std::vector<short> pol_w1_, pol_w2_;
     };
 
-<<<<<<< HEAD
-
-    PPtoWW::PPtoWW( const ParametersList& params ) :
-      Process2to4( params, { PDG::photon, PDG::photon }, PDG::W ),
-      mW_( PDG::get().mass( PDG::W ) ), mW2_( mW_*mW_ ),
-      method_( params.get<int>( "method", 1 ) ),
-      eft_ext_( params.get<ParametersList>( "eftExtension" ) )
-    {
-      switch ( (Polarisation)params.get<int>( "polarisationStates", 0 ) ) {
-=======
     PPtoWW::PPtoWW(const ParametersList& params)
         : Process2to4(params, {PDG::photon, PDG::photon}, PDG::W),
           mW_(PDG::get().mass(PDG::W)),
           mW2_(mW_ * mW_),
-          method_(params.get<int>("method", 1)) {
+          method_(params.get<int>("method", 1)),
+          eft_ext_(params.get<ParametersList>("eftExtension")) {
       switch ((Polarisation)params.get<int>("polarisationStates", 0)) {
->>>>>>> 31ba7759
         case Polarisation::LL:
           pol_w1_ = {0};
           pol_w2_ = {0};
@@ -99,15 +84,10 @@
           pol_w2_ = {-1, 0, 1};
           break;
       }
-<<<<<<< HEAD
-      CG_DEBUG( "PPtoWW:mode" )
-        << "matrix element computation method: " << method_ << ".";
+      CG_DEBUG("PPtoWW:mode") << "matrix element computation method: " << method_ << ".";
 
-      if ( !eft_ext_.keys().empty() )
-        CG_INFO( "PPtoWW" ) << "EFT extension enabled. Parameters: " << eft_ext_;
-=======
-      CG_DEBUG("PPtoWW:mode") << "matrix element computation method: " << method_ << ".";
->>>>>>> 31ba7759
+      if (!eft_ext_.keys().empty())
+        CG_INFO("PPtoWW") << "EFT extension enabled. Parameters: " << eft_ext_;
     }
 
     void PPtoWW::prepareProcessKinematics() {
