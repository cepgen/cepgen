/*
 *  CepGen: a central exclusive processes event generator
 *  Copyright (C) 2013-2021  Laurent Forthomme
 *                2017-2019  Wolfgang Schaefer
 *                2019       Marta Luszczak
 *
 *  This program is free software: you can redistribute it and/or modify
 *  it under the terms of the GNU General Public License as published by
 *  the Free Software Foundation, either version 3 of the License, or
 *  any later version.
 *
 *  This program is distributed in the hope that it will be useful,
 *  but WITHOUT ANY WARRANTY; without even the implied warranty of
 *  MERCHANTABILITY or FITNESS FOR A PARTICULAR PURPOSE.  See the
 *  GNU General Public License for more details.
 *
 *  You should have received a copy of the GNU General Public License
 *  along with this program.  If not, see <http://www.gnu.org/licenses/>.
 */

#include <cassert>

#include "CepGen/Core/Exception.h"
#include "CepGen/Event/Event.h"
#include "CepGen/Modules/ProcessFactory.h"
#include "CepGen/Physics/Constants.h"
#include "CepGen/Physics/PDG.h"
#include "CepGen/Processes/Process2to4.h"

namespace cepgen {
  namespace proc {
    /// \brief Compute the matrix element for a CE \f$\gamma\gamma\rightarrow W^+W^-\f$ process using \f$k_{\rm T}\f$-factorization approach
    /// \note The full theoretical description of this process definition may be found in \cite Luszczak:2018ntp.
    class PPtoWW final : public Process2to4 {
    public:
      explicit PPtoWW(const ParametersList&);
      ProcessPtr clone() const override { return ProcessPtr(new PPtoWW(*this)); }
      enum class Polarisation { full = 0, LL = 1, LT = 2, TL = 3, TT = 4 };
      static std::string description() { return "ɣɣ → W⁺W¯ (kt-factor.)"; }

    private:
      void prepareProcessKinematics() override;
      double computeCentralMatrixElement() const override;

      double onShellME() const;
      double offShellME(double phi_sum, double phi_diff) const;

      double amplitudeWW(double shat, double that, double uhat, short lam1, short lam2, short lam3, short lam4) const;

      static constexpr double prefactor_ = constants::G_EM_SQ * constants::G_EM_SQ;

      const double mW_, mW2_;
      const int method_;
      const ParametersList eft_ext_;

      std::vector<short> pol_w1_, pol_w2_;
    };

    PPtoWW::PPtoWW(const ParametersList& params)
        : Process2to4(params, {PDG::photon, PDG::photon}, PDG::W),
          mW_(PDG::get().mass(PDG::W)),
          mW2_(mW_ * mW_),
<<<<<<< HEAD
          method_(params.get<int>("method", 1)),
          eft_ext_(params.get<ParametersList>("eftExtension")) {
      switch ((Polarisation)params.get<int>("polarisationStates", 0)) {
=======
          method_(params.get<int>("method", 1)) {
      switch (params.getAs<int, Polarisation>("polarisationStates", Polarisation::full)) {
>>>>>>> 7955812e
        case Polarisation::LL:
          pol_w1_ = {0};
          pol_w2_ = {0};
          break;
        case Polarisation::LT:
          pol_w1_ = {0};
          pol_w2_ = {-1, 1};
          break;
        case Polarisation::TL:
          pol_w1_ = {-1, 1};
          pol_w2_ = {0};
          break;
        case Polarisation::TT:
          pol_w1_ = {-1, 1};
          pol_w2_ = {-1, 1};
          break;
        case Polarisation::full:
          pol_w1_ = {-1, 0, 1};
          pol_w2_ = {-1, 0, 1};
          break;
      }
      CG_DEBUG("PPtoWW:mode") << "matrix element computation method: " << method_ << ".";

      if (!eft_ext_.keys().empty())
        CG_INFO("PPtoWW") << "EFT extension enabled. Parameters: " << eft_ext_;
    }

    void PPtoWW::prepareProcessKinematics() {
      cuts::Central single_w_cuts(cepgen::ParametersList{});
      if (kin_.cuts().central_particles.count(PDG::W) > 0)
        single_w_cuts = kin_.cuts().central_particles.at(PDG::W);
      setCuts(single_w_cuts);
    }

    double PPtoWW::computeCentralMatrixElement() const {
      CG_DEBUG_LOOP("PPtoWW:ME") << "matrix element mode: " << method_ << ".";

      double mat_el = prefactor_;
      switch (method_) {
        case 0: {
          // On-shell matrix element
          // references:
          //  Phys.Rev.D 51 (1995) 4738
          //  JHEP 02 (2015) 098
          mat_el *= onShellME();
        } break;
        case 1: {
          mat_el *= offShellME(phi_qt1_ + phi_qt2_, phi_qt1_ - phi_qt2_);
        } break;
        default:
          throw CG_FATAL("PPtoWW:ME") << "Invalid ME calculation method (" << method_ << ")!";
      }
      CG_DEBUG_LOOP("PPtoWW:ME") << "prefactor: " << prefactor_ << "\n\t"
                                 << "matrix element: " << mat_el << ".";
      return mat_el;
    }

    double PPtoWW::onShellME() const {
      const double s_hat = shat(), t_hat = that(), u_hat = uhat();

      const double term1 = 2. * s_hat * (2. * s_hat + 3. * mW2_) / (3. * (mW2_ - t_hat) * (mW2_ - u_hat));
      const double term2 =
          2. * s_hat * s_hat * (s_hat * s_hat + 3. * mW2_ * mW2_) / (3. * pow(mW2_ - t_hat, 2) * pow(mW2_ - u_hat, 2));

      return 6. * (1. - term1 + term2);
    }

    double PPtoWW::offShellME(double phi_sum, double phi_diff) const {
      const double s_hat = shat(), t_hat = that(), u_hat = uhat();
      double amat2_0 = 0., amat2_1 = 0., amat2_interf = 0.;
      for (const auto lam3 : pol_w1_)
        for (const auto lam4 : pol_w2_) {
          double ampli_pp = amplitudeWW(s_hat, t_hat, u_hat, +1, +1, lam3, lam4);
          double ampli_mm = amplitudeWW(s_hat, t_hat, u_hat, -1, -1, lam3, lam4);
          double ampli_pm = amplitudeWW(s_hat, t_hat, u_hat, +1, -1, lam3, lam4);
          double ampli_mp = amplitudeWW(s_hat, t_hat, u_hat, -1, +1, lam3, lam4);

          amat2_0 += ampli_pp * ampli_pp + ampli_mm * ampli_mm + 2. * cos(2. * phi_diff) * ampli_pp * ampli_mm;
          amat2_1 += ampli_pm * ampli_pm + ampli_mp * ampli_mp + 2. * cos(2. * phi_sum) * ampli_pm * ampli_mp;
          amat2_interf -= 2. * (cos(phi_sum + phi_diff) * (ampli_pp * ampli_pm + ampli_mm * ampli_mp) +
                                cos(phi_sum - phi_diff) * (ampli_pp * ampli_mp + ampli_mm * ampli_pm));
        }
      return amat2_0 + amat2_1 + amat2_interf;
    }

    double PPtoWW::amplitudeWW(
        double shat, double that, double uhat, short lam1, short lam2, short lam3, short lam4) const {
      //--- first compute some kinematic variables
      const double cos_theta = (that - uhat) / shat / sqrt(1. + 1.e-10 - 4. * mW2_ / shat),
                   cos_theta2 = cos_theta * cos_theta;
      const double sin_theta2 = 1. - cos_theta2, sin_theta = sqrt(sin_theta2);
      const double beta = sqrt(1. - 4. * mW2_ / shat), beta2 = beta * beta;
      const double inv_gamma = sqrt(1. - beta2), gamma = 1. / inv_gamma, inv_gamma2 = inv_gamma * inv_gamma;
      const double invA = 1. / (1. - beta2 * cos_theta2);

      //--- per-helicity amplitude

      if (lam3 == 0 && lam4 == 0)  // longitudinal-longitudinal
        return invA * inv_gamma2 * ((gamma * gamma + 1.) * (1. - lam1 * lam2) * sin_theta2 - (1. + lam1 * lam2));

      if (lam4 == 0)  // transverse-longitudinal
        return invA * (-M_SQRT2 * inv_gamma * (lam1 - lam2) * (1. + lam1 * lam3 * cos_theta) * sin_theta);

      if (lam3 == 0)  // longitudinal-transverse
        return invA * (-M_SQRT2 * inv_gamma * (lam2 - lam1) * (1. + lam2 * lam4 * cos_theta) * sin_theta);

      else  // transverse-transverse
        return -0.5 * invA *
               (2. * beta * (lam1 + lam2) * (lam3 + lam4) -
                inv_gamma2 * (1. + lam3 * lam4) * (2. * lam1 * lam2 + (1. - lam1 * lam2) * cos_theta2) +
                (1. + lam1 * lam2 * lam3 * lam4) * (3. + lam1 * lam2) + 2. * (lam1 - lam2) * (lam3 - lam4) * cos_theta +
                (1. - lam1 * lam2) * (1. - lam3 * lam4) * cos_theta2);
    }
  }  // namespace proc
}  // namespace cepgen
// register process
REGISTER_PROCESS("pptoww", PPtoWW)<|MERGE_RESOLUTION|>--- conflicted
+++ resolved
@@ -60,14 +60,9 @@
         : Process2to4(params, {PDG::photon, PDG::photon}, PDG::W),
           mW_(PDG::get().mass(PDG::W)),
           mW2_(mW_ * mW_),
-<<<<<<< HEAD
           method_(params.get<int>("method", 1)),
           eft_ext_(params.get<ParametersList>("eftExtension")) {
-      switch ((Polarisation)params.get<int>("polarisationStates", 0)) {
-=======
-          method_(params.get<int>("method", 1)) {
       switch (params.getAs<int, Polarisation>("polarisationStates", Polarisation::full)) {
->>>>>>> 7955812e
         case Polarisation::LL:
           pol_w1_ = {0};
           pol_w2_ = {0};
